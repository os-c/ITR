from __future__ import annotations

import sys
import pandas as pd
import numpy as np
from pathlib import Path
from typing import List, Optional, Tuple

import ITR
from ITR.data.osc_units import ureg, Q_, asPintSeries
import pint

from .interfaces import PortfolioCompany, EScope, ETimeFrames, ScoreAggregations
from .configs import ColumnsConfig, TemperatureScoreControls, TemperatureScoreConfig, LoggingConfig

import logging
logger = logging.getLogger(__name__)
LoggingConfig.add_config_to_logger(logger)

from .data.data_warehouse import DataWarehouse
from .portfolio_aggregation import PortfolioAggregationMethod
from .temperature_score import TemperatureScore

# If this file is moved, the computation of get_project_root may also need to change
def get_project_root() -> Path:
    return Path(__file__).parent


def _flatten_user_fields(record: PortfolioCompany):
    """
    Flatten the user fields in a portfolio company and return it as a dictionary.

    :param record: The record to flatten
    :return:
    """
    record_dict = record.dict(exclude_none=True)
    if record.user_fields is not None:
        for key, value in record_dict["user_fields"].items():
            record_dict[key] = value
        del record_dict["user_fields"]

    return record_dict


def _make_isin_map(df_portfolio: pd.DataFrame) -> dict:
    """
    Create a mapping from company_id to ISIN

    :param df_portfolio: The complete portfolio
    :return: A mapping from company_id to ISIN
    """
    return {company_id: company[ColumnsConfig.COMPANY_ISIN]
            for company_id, company in df_portfolio[[ColumnsConfig.COMPANY_ID, ColumnsConfig.COMPANY_ISIN]]
                .set_index(ColumnsConfig.COMPANY_ID)
                .to_dict(orient='index').items()}


def dataframe_to_portfolio(df_portfolio: pd.DataFrame) -> List[PortfolioCompany]:
    """
    Convert a data frame to a list of portfolio company objects.

    :param df_portfolio: The data frame to parse. The column names should align with the attribute names of the PortfolioCompany model.
    :return: A list of portfolio companies
    """
    # Adding some non-empty checks for portfolio upload
    if df_portfolio[ColumnsConfig.INVESTMENT_VALUE].isnull().any():
        error_message = f"Investment values are missing for one or more companies in the input file."
        logger.error(error_message)
        raise ValueError(error_message)
    if df_portfolio[ColumnsConfig.COMPANY_ISIN].isnull().any():
        error_message = f"Company ISINs are missing for one or more companies in the input file."
        logger.error(error_message)
        raise ValueError(error_message)
    if df_portfolio[ColumnsConfig.COMPANY_ID].isnull().any():
        error_message = f"Company IDs are missing for one or more companies in the input file."
        logger.error(error_message)
        raise ValueError(error_message)

    return [PortfolioCompany.parse_obj(company) for company in df_portfolio.to_dict(orient="records")]


def get_data(data_warehouse: DataWarehouse, portfolio: List[PortfolioCompany]) -> pd.DataFrame:
    """
    Get the required data from the data provider(s) and return a 9-box grid for each company.

    :param data_warehouse: DataWarehouse instances
    :param portfolio: A list of PortfolioCompany models
    :return: A data frame containing the relevant company data indexed by (COMPANY_ID, SCOPE)
    """
    df_portfolio = pd.DataFrame.from_records([_flatten_user_fields(c) for c in portfolio
                                              if c.company_id not in data_warehouse.company_data.missing_ids])
    df_portfolio[ColumnsConfig.INVESTMENT_VALUE] = asPintSeries(df_portfolio[ColumnsConfig.INVESTMENT_VALUE])

    if ColumnsConfig.COMPANY_ID not in df_portfolio.columns:
        raise ValueError(f"Portfolio contains no company_id data")

    # This transforms a dataframe of portfolio data into model data just so we can transform that back into a dataframe?!
    # It does this for all scopes, not only the scopes of interest
    company_data = data_warehouse.get_preprocessed_company_data(df_portfolio[ColumnsConfig.COMPANY_ID].to_list())
    
    if len(company_data) == 0:
        raise ValueError("None of the companies in your portfolio could be found by the data providers")

    df_company_data = pd.DataFrame.from_records([dict(c) for c in company_data])
    # Until we have https://github.com/hgrecco/pint-pandas/pull/58...
    df_company_data.ghg_s1s2 = df_company_data.ghg_s1s2.astype('pint[Mt CO2e]')
    s3_data_invalid = df_company_data[ColumnsConfig.GHG_SCOPE3].isna()
    if len(s3_data_invalid[s3_data_invalid].index)>0:
        df_company_data.loc[s3_data_invalid, ColumnsConfig.GHG_SCOPE3] = df_company_data.loc[s3_data_invalid, ColumnsConfig.GHG_SCOPE3].map(
            lambda x: Q_(np.nan, 'Mt CO2e'))
    for col in [ColumnsConfig.GHG_SCOPE3, ColumnsConfig.CUMULATIVE_BUDGET, ColumnsConfig.CUMULATIVE_SCALED_BUDGET,
                ColumnsConfig.CUMULATIVE_TARGET, ColumnsConfig.CUMULATIVE_TRAJECTORY]:
        df_company_data[col] = df_company_data[col].astype('pint[Mt CO2e]')
    for col in [ColumnsConfig.COMPANY_REVENUE, ColumnsConfig.COMPANY_MARKET_CAP, ColumnsConfig.COMPANY_ENTERPRISE_VALUE, ColumnsConfig.COMPANY_EV_PLUS_CASH, ColumnsConfig.COMPANY_TOTAL_ASSETS, ColumnsConfig.COMPANY_CASH_EQUIVALENTS]:
        df_company_data[col] = asPintSeries(df_company_data[col])
    df_company_data[ColumnsConfig.BENCHMARK_TEMP] = df_company_data[ColumnsConfig.BENCHMARK_TEMP].astype('pint[delta_degC]')
    df_company_data[ColumnsConfig.BENCHMARK_GLOBAL_BUDGET] = df_company_data[ColumnsConfig.BENCHMARK_GLOBAL_BUDGET].astype('pint[Gt CO2e]')
    portfolio_data = pd.merge(left=df_company_data, right=df_portfolio.drop(ColumnsConfig.COMPANY_NAME, axis=1), how="left",
                              on=[ColumnsConfig.COMPANY_ID]).set_index([ColumnsConfig.COMPANY_ID, ColumnsConfig.SCOPE])
    return portfolio_data


def calculate(portfolio_data: pd.DataFrame, fallback_score: pint.Quantity['delta_degC'], aggregation_method: PortfolioAggregationMethod,
              grouping: Optional[List[str]], time_frames: List[ETimeFrames],
              scopes: List[EScope], anonymize: bool, aggregate: bool = True,
              controls: Optional[TemperatureScoreControls] = None) -> Tuple[pd.DataFrame,
                                                                            Optional[ScoreAggregations]]:
    """
    Calculate the different parts of the temperature score (actual scores, aggregations, column distribution).

    :param portfolio_data: The portfolio data, already processed by the target validation module
    :param fallback_score: The fallback score to use while calculating the temperature score
    :param aggregation_method: The aggregation method to use
    :param time_frames: The time frames that the temperature scores should be calculated for  (None to calculate all)
    :param scopes: The scopes that the temperature scores should be calculated for (None to calculate all)
    :param grouping: The names of the columns to group on
    :param anonymize: Whether to anonymize the resulting data set or not
    :param aggregate: Whether to aggregate the scores or not
    :return: The scores, the aggregations and the column distribution (if a
    """

    config = TemperatureScoreConfig
    if controls:
        TemperatureScoreConfig.CONTROLS_CONFIG = controls
    ts = TemperatureScore(time_frames=time_frames, scopes=scopes, fallback_score=fallback_score,
                          grouping=grouping, aggregation_method=aggregation_method, config=config)

    scores = ts.calculate(portfolio_data)
    aggregations = None
    if aggregate:
        aggregations = ts.aggregate_scores(scores)

    if anonymize:
        scores = ts.anonymize_data_dump(scores)

    return scores, aggregations


# https://stackoverflow.com/a/74137209/1291237
def umean(unquantified_data):
    """
    Assuming Gaussian statistics, uncertainties stem from Gaussian parent distributions. In such a case,
    it is standard to weight the measurements (nominal values) by the inverse variance.

    Following the pattern of np.mean, this function is really nan_mean, meaning it calculates based on non-NaN values.
    If there are no such, it returns np.nan, just like np.mean does with an empty array.

    This function uses error propagation on the to get an uncertainty of the weighted average.
    :param: A set of uncertainty values
    :return: The weighted mean of the values, with a freshly calculated error term
    """
<<<<<<< HEAD
    values = np.array(list(map(lambda v: v if isinstance(v, ITR.UFloat) else ITR.ufloat(v, 0), unquantified_data)), dtype="object")
    values_notnan = [v for v in values if not ITR.isnan(v)]
    if sum([v.s for v in values_notnan])==0:
        if len(values_notnan)==0:
            return np.nan
        return sum([v.n for v in values_notnan]) / len(values_notnan)
    minval = min([abs(v.n) for v in values_notnan])
    if minval==0:
        epsilon = 1e-12
    else:
        epsilon = 1e-12 * minval
    wavg = ITR.ufloat(sum([v.n/(v.s**2+epsilon) for v in values])/sum([1/(v.s**2+epsilon) for v in values]), 
                      np.sqrt(len(values)/sum([1/(v.s**2+epsilon) for v in values])))
    if wavg.s**2 <= epsilon:
        logger.debug(f"Casting out small uncertainty {wavg.s} from {wavg}; epsilon = {epsilon}.")
        wavg = wavg.n

    return wavg
=======
    arr = np.array([v if isinstance(v, ITR.UFloat) else ITR.ufloat(v, 0) for v in unquantified_data if not ITR.isnan(v)])
    N = len(arr)
    if N==0:
        return np.nan
    if N==1:
        return arr[0]
    nominals = ITR.nominal_values(arr)
    if any(ITR.std_devs(arr)==0):
        # We cannot mix and match "perfect" measurements with uncertainties
        # Instead compute the mean and return the "standard error" as the uncertainty
        # e.g. ITR.umean([100, 200]) = 150 +/- 50
        w_mean = sum(nominals) / N
        w_std = np.std(nominals) / np.sqrt(N-1)
    else:
        # Compute the "uncertainty of the weighted mean", which apparently
        # means ignoring whether or not there are large uncertainties
        # that should be created by elements that disagree
        # e.g. ITR.umean([100+/-1, 200+/-1]) = 150.0+/-0.7 (!)
        w_sigma = 1/sum([1/(v.s**2) for v in arr])
        w_mean = sum([v.n/(v.s**2) for v in arr]) * w_sigma
        w_std = w_sigma * np.sqrt(sum([1/(v.s**2) for v in arr]))
    result = ITR.ufloat(w_mean, w_std)
    return result
>>>>>>> 4bc36e7e


def uround(u, ndigits):
    """
    Round an uncertainty to ndigits.
    """
    if np.isnan(u.n):
        return ITR._ufloat_nan
    if np.isnan(u.s):
        return ITR.ufloat(round(u.n, ndigits), u.s)
    return ITR.ufloat(round(u.n, ndigits), round(u.s, ndigits))

try:
    import uncertainties
    uncertainties.UFloat.__round__ = uround
except (ImportError, ModuleNotFoundError, AttributeError):
    pass


# From https://goshippo.com/blog/measure-real-size-any-python-object/
def get_size(obj, seen=None):
    """Recursively finds size of objects"""
    size = sys.getsizeof(obj)
    if seen is None:
        seen = set()
    obj_id = id(obj)
    if obj_id in seen:
        return 0
    # Important mark as seen *before* entering recursion to gracefully handle
    # self-referential objects
    seen.add(obj_id)
    if isinstance(obj, dict):
        size += sum([get_size(v, seen) for v in obj.values()])
        size += sum([get_size(k, seen) for k in obj.keys()])
    elif hasattr(obj, '__dict__'):
        size += get_size(obj.__dict__, seen)
    elif hasattr(obj, '__iter__') and not isinstance(obj, (str, bytes, bytearray)):
        size += sum([get_size(i, seen) for i in obj])
    return size<|MERGE_RESOLUTION|>--- conflicted
+++ resolved
@@ -169,26 +169,6 @@
     :param: A set of uncertainty values
     :return: The weighted mean of the values, with a freshly calculated error term
     """
-<<<<<<< HEAD
-    values = np.array(list(map(lambda v: v if isinstance(v, ITR.UFloat) else ITR.ufloat(v, 0), unquantified_data)), dtype="object")
-    values_notnan = [v for v in values if not ITR.isnan(v)]
-    if sum([v.s for v in values_notnan])==0:
-        if len(values_notnan)==0:
-            return np.nan
-        return sum([v.n for v in values_notnan]) / len(values_notnan)
-    minval = min([abs(v.n) for v in values_notnan])
-    if minval==0:
-        epsilon = 1e-12
-    else:
-        epsilon = 1e-12 * minval
-    wavg = ITR.ufloat(sum([v.n/(v.s**2+epsilon) for v in values])/sum([1/(v.s**2+epsilon) for v in values]), 
-                      np.sqrt(len(values)/sum([1/(v.s**2+epsilon) for v in values])))
-    if wavg.s**2 <= epsilon:
-        logger.debug(f"Casting out small uncertainty {wavg.s} from {wavg}; epsilon = {epsilon}.")
-        wavg = wavg.n
-
-    return wavg
-=======
     arr = np.array([v if isinstance(v, ITR.UFloat) else ITR.ufloat(v, 0) for v in unquantified_data if not ITR.isnan(v)])
     N = len(arr)
     if N==0:
@@ -212,7 +192,6 @@
         w_std = w_sigma * np.sqrt(sum([1/(v.s**2) for v in arr]))
     result = ITR.ufloat(w_mean, w_std)
     return result
->>>>>>> 4bc36e7e
 
 
 def uround(u, ndigits):
