--- conflicted
+++ resolved
@@ -126,10 +126,7 @@
     if len(x) == 1:
         # Nothing to prioritize
         return x.iloc[0]
-<<<<<<< HEAD
-=======
-
->>>>>>> 8c46936c
+
     # NaN values in pd.Categorical means we did not understand the prioritization of the submetric; *unrecognized* pushes to bottom
     x.submetric = x.submetric.fillna('*unrecognized*')
     x = x.sort_values('submetric')
