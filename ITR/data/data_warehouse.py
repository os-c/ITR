import warnings  # needed until apply behaves better with Pint quantities in arrays
import pandas as pd
import numpy as np

from abc import ABC
from typing import List, Type
from pydantic import ValidationError

import ITR
from ITR.data.osc_units import ureg, Q_, PA_, asPintSeries, asPintDataFrame, EmissionsQuantity, quantity
from ITR.interfaces import EScope, IEmissionRealization, IEIRealization, \
    ICompanyData, ICompanyAggregates, ICompanyEIProjection, ICompanyEIProjections, \
    DF_ICompanyEIProjections, IHistoricData
from ITR.data.data_providers import CompanyDataProvider, ProductionBenchmarkDataProvider, IntensityBenchmarkDataProvider
from ITR.configs import ColumnsConfig, LoggingConfig, ProjectionControls

import logging
logger = logging.getLogger(__name__)
LoggingConfig.add_config_to_logger(logger)

import pint
from pint import DimensionalityError

logger = logging.getLogger(__name__)
logger.setLevel(logging.INFO)


class DataWarehouse(ABC):
    """
    General data provider super class.
    """

    def __init__(self, company_data: CompanyDataProvider,
                 benchmark_projected_production: ProductionBenchmarkDataProvider,
                 benchmarks_projected_ei: IntensityBenchmarkDataProvider,
                 estimate_missing_data=None,
                 column_config: Type[ColumnsConfig] = ColumnsConfig):
        """
        Create a new data warehouse instance.

        :param company_data: CompanyDataProvider
        :param benchmark_projected_production: ProductionBenchmarkDataProvider
        :param benchmarks_projected_ei: IntensityBenchmarkDataProvider
        """
        self.benchmark_projected_production = None
        self.benchmarks_projected_ei = None
        # benchmarks_projected_ei._EI_df_t is the (transposed) EI dataframe for the benchmark
        # benchmark_projected_production.get_company_projected_production(company_sector_region_scope) gives production data per company (per year)
        # multiplying these two gives aligned emissions data for the company, in case we want to add missing data based on sector averages
        self.column_config = column_config
        self.company_data = company_data
        self.estimate_missing_data = estimate_missing_data
        # Place to stash historic data before doing PC-conversion so it can be retreived when switching to non-PC benchmarks
        self.orig_historic_data = {}
        self.company_scope = {}

        # Production benchmark data is needed to project trajectories
        # Trajectories + Emissions Intensities benchmark data are needed to estimate missing S3 data
        # Target projections rely both on Production benchmark data and S3 estimated data
        # Production-centric manipulations must happen after targets have been projected
        if benchmark_projected_production is not None or benchmarks_projected_ei is not None:
            self.update_benchmarks(benchmark_projected_production, benchmarks_projected_ei)

    def _preserve_historic_data(self):
        for c in self.company_data._companies:
            self.orig_historic_data[c.company_id] = {
                'ghg_s1s2': c.ghg_s1s2,
                'ghg_s3': c.ghg_s3,
                'historic_data': IHistoricData(
                    productions=c.historic_data.productions,
                    emissions=c.historic_data.emissions.copy(),
                    emissions_intensities=c.historic_data.emissions_intensities.copy() ),
                'projected_intensities': c.projected_intensities.copy(),
                'projected_targets': c.projected_targets.copy()
            }
            orig_historic_data = self.orig_historic_data[c.company_id]
            for scope_name in EScope.get_scopes():
                intensity_scope = getattr(orig_historic_data['projected_intensities'], scope_name, None)
                if intensity_scope is not None:
                    setattr(orig_historic_data['projected_intensities'], scope_name,
                            (type(intensity_scope)(ei_metric=intensity_scope.ei_metric, projections=intensity_scope.projections.copy())))
                target_scope = getattr(orig_historic_data['projected_targets'], scope_name, None)
                if target_scope is not None:
                    setattr(orig_historic_data['projected_targets'], scope_name,
                            (type(target_scope)(ei_metric=target_scope.ei_metric, projections=target_scope.projections.copy())))

    def _restore_historic_data(self):
        for c in self.company_data._companies:
            orig_data = self.orig_historic_data[c.company_id]
            c.ghg_s1s2 = orig_data['ghg_s1s2']
            c.ghg_s3 = orig_data['ghg_s3']
            c.historic_data = orig_data['historic_data']
            c.projected_intensities = orig_data['projected_intensities']
            c.projected_targets = orig_data['projected_targets']


    def update_benchmarks(self, benchmark_projected_production: ProductionBenchmarkDataProvider,
                          benchmarks_projected_ei: IntensityBenchmarkDataProvider):
        """
        Update the benchmark data used in this instance of the DataWarehouse.  If there is no change, do nothing.
        """
        new_production_bm = new_ei_bm = new_prod_centric = False
        assert benchmark_projected_production is not None
        if (self.benchmark_projected_production is None
            or self.benchmark_projected_production._productions_benchmarks != benchmark_projected_production._productions_benchmarks):
            self.benchmark_projected_production = benchmark_projected_production
            new_production_bm = True
        assert benchmarks_projected_ei is not None
        if (self.benchmarks_projected_ei is None
            or self.benchmarks_projected_ei._EI_benchmarks != benchmarks_projected_ei._EI_benchmarks):
            prev_prod_centric = next_prod_centric = False
            if (self.benchmarks_projected_ei is not None
                and getattr(self.benchmarks_projected_ei._EI_benchmarks, 'S1S2', None)):
                prev_prod_centric = self.benchmarks_projected_ei._EI_benchmarks['S1S2'].production_centric
            if getattr(benchmarks_projected_ei._EI_benchmarks, 'S1S2', None):
                next_prod_centric = benchmarks_projected_ei._EI_benchmarks['S1S2'].production_centric
            new_prod_centric = (prev_prod_centric != next_prod_centric)
            self.benchmarks_projected_ei = benchmarks_projected_ei
            new_ei_bm = True

        # Production benchmark data is needed to project trajectories
        # Trajectories + Emissions Intensities benchmark data are needed to estimate missing S3 data
        # Target projections rely both on Production benchmark data and S3 estimated data
        # Production-centric benchmarks shift S3 data after trajectory and targets have been projected
        if new_production_bm:
            logger.info(f"new_production_bm calculating trajectories for {len(self.company_data._companies)} companies (times {len(EScope.get_scopes())} scopes times {self.company_data.projection_controls.TARGET_YEAR-self.company_data.projection_controls.BASE_YEAR} years)")
            self.company_data._validate_projected_trajectories(self.company_data._companies, self.benchmarks_projected_ei._EI_df_t)

        if new_ei_bm and (new_companies := [c for c in self.company_data._companies if '+' in c.company_id]):
            logger.info("Allocating emissions to align with benchmark data")
            bm_prod_df = benchmark_projected_production._prod_df
            bm_ei_df_t = benchmarks_projected_ei._EI_df_t
            bm_sectors = bm_ei_df_t.columns.get_level_values('sector').unique().to_list()
            base_year = self.company_data.projection_controls.BASE_YEAR

            from collections import defaultdict
            sectors_dict = defaultdict(list)
            region_dict = {}
            historic_dict = {}

            for c in new_companies:
                orig_id, sector = c.company_id.split('+')
                if sector in bm_sectors:
                    sectors_dict[orig_id].append(sector)
                else:
                    logger.error(f"No benchmark sector data for {orig_id}: sector = {sector}")
                    continue
                if (sector, c.region) in bm_ei_df_t.columns:
                    region_dict[orig_id] = c.region
                elif (sector, 'Global') in bm_ei_df_t.columns:
                    region_dict[orig_id] = 'Global'
                else:
                    logger.error(f"No benchmark region data for {orig_id}: sector = {sector}; region = {region}")
                    continue

                # Though we mutate below, it's our own unique copy of c.historic_data we are mutating, so OK
                historic_dict[c.company_id] = c.historic_data

            for orig_id, sectors in sectors_dict.items():
                region = region_dict[orig_id]
                sector_ei = [(sector, scope,
                              # bm_prod_df.loc[(sector, region, EScope.AnyScope)][base_year] is '1.0 dimensionless'
                              bm_ei_df_t.loc[:, (sector, region, scope)][base_year])
                             for scope in EScope.get_result_scopes()
                             # This only saves us from having data about sectorized alignments we might not need.  It doesn't affect the emissions being allocated (or not).
                             if (c.company_id, scope.name) in self.company_data._bm_allocation_index
                             for sector in sectors
                             if (sector, region, scope) in bm_ei_df_t.columns and historic_dict['+'.join([orig_id, sector])].emissions[scope.name]]
                sector_ei_df = pd.DataFrame(sector_ei, columns=['sector', 'scope', 'ei']).set_index(['sector'])
                sector_prod_df = pd.DataFrame([(sector, prod.value)
                                               for sector in sectors
                                               for prod in historic_dict['+'.join([orig_id, sector])].productions
                                               # FIXME: if we don't have proudction values for BASE_YEAR, this fails!  See 'US2333311072+Gas Utilities'
                                               if prod.year==base_year], columns=['sector', 'prod']).set_index('sector')
                sector_em_df = (sector_ei_df.join(sector_prod_df)
                                .assign(em=lambda x: x['ei']*x['prod'])
                                .set_index('scope', append=True)
                                .drop(columns=['ei', 'prod']))
                # Only now can we drop whatever is not in self.company_data._bm_allocation_index from sector_em_df
                if self.company_data._bm_allocation_index.empty:
                    # No allocations to make for any companies
                    continue
                to_allocate_idx = self.company_data._bm_allocation_index[self.company_data._bm_allocation_index.map(lambda x: x[0].startswith(orig_id))].map(lambda x: (x[0].split('+')[1], EScope[x[1]]))
                if to_allocate_idx.empty:
                    logger.info(f"Already allocated emissions for {orig_id} across {sectors}")
                    continue
                # FIXME: to_allocate_idx is missing S1S2S3 for US2091151041
                to_allocate_idx.names = ['sector','scope']
                try:
                    sector_em_df = sector_em_df.loc[sector_em_df.index.intersection(to_allocate_idx)].astype('pint[Mt CO2e]')
                except DimensionalityError:
                    # breakpoint()
                    assert False
                em_tot = sector_em_df.groupby('scope')['em'].sum()
                # The alignment calculation: Company Scope-Sector emissions = Total Company Scope emissions * (BM Scope Sector / SUM(All Scope Sectors of Company))
                aligned_em = [(sector, [(scope, list(map(lambda em: (em[0], em[1] * sector_em_df.loc[(sector, scope)].squeeze() / em_tot.loc[scope].squeeze()),
                                                         [(em.year, em.value) for em in historic_dict['+'.join([orig_id, sector])].emissions[scope.name]])))
                                        for scope in em_tot.index
                                        if em_tot.loc[scope].squeeze().m != 0.0])
                              for sector in sectors]

                # Having done all scopes and sectors for this company above, replace historic Em and EI data below
                for sector_aligned in aligned_em:
                    sector, scopes = sector_aligned
                    historic_sector = historic_dict['+'.join([orig_id, sector])]
                    # print(f"Historic {sector} initially\n{historic_sector.emissions}")
                    for scope_tuple in scopes:
                        scope, em_list = scope_tuple
                        setattr(historic_sector.emissions, scope.name,
                                list(map(lambda em: IEmissionRealization(year=em[0], value=em[1].to('Mt CO2e')), em_list)))
                        prod_list = historic_sector.productions
                        ei_list = list(map(lambda em_p: IEIRealization(year=em_p[0].year,
                                                                       value=Q_(np.nan, f"({em_p[0].value.u}) / ({em_p[1].value.u})") if em_p[1].value.m==0.0 else em_p[0].value/em_p[1].value),
                                           zip(historic_sector.emissions[scope.name], prod_list)))
                        setattr(historic_sector.emissions_intensities, scope.name, ei_list)
                    # print(f"Historic {sector} adjusted\n{historic_dict['+'.join([orig_id, sector])].emissions}")
            logger.info("Sector alignment complete")

        # If we are missing S3 (or other) data, fill in before projecting targets
        if new_ei_bm and self.estimate_missing_data is not None:
            logger.info(f"estimating missing data")
            for c in self.company_data._companies:
                self.estimate_missing_data(self, c)

        # Changes to production benchmark requires re-calculating targets (which are production-dependent)
        if new_production_bm:
            logger.info(f"projecting targets for {len(self.company_data._companies)} companies (times {len(EScope.get_scopes())} scopes times {self.company_data.projection_controls.TARGET_YEAR-self.company_data.projection_controls.BASE_YEAR} years)")
            self.company_data._calculate_target_projections(benchmark_projected_production, benchmarks_projected_ei)

        # If our benchmark is production-centric, migrate S3 data (including estimated S3 data) into S1S2
        # If we shift before we project, then S3 targets will not be projected correctly.
        if (new_ei_bm
            and getattr(benchmarks_projected_ei._EI_benchmarks, 'S1S2', None)
            and benchmarks_projected_ei._EI_benchmarks['S1S2'].production_centric):
            logger.info(
                f"Shifting S3 emissions data into S1 according to Production-Centric benchmark rules"
            )
            if self.orig_historic_data != {}:
                self._restore_historic_data()
            else:
                self._preserve_historic_data()
            for c in self.company_data._companies:
                if c.ghg_s3:
                    # For Production-centric and energy-only data (except for Cement), convert all S3 numbers to S1 numbers
                    if not ITR.isna(c.ghg_s3):
                        c.ghg_s1s2 = c.ghg_s1s2 + c.ghg_s3
                    c.ghg_s3 = None # Q_(0.0, c.ghg_s3.u)
                if c.historic_data:
                    def _adjust_historic_data(data, primary_scope_attr, data_adder):
                        if data[primary_scope_attr]:
                            pre_s3_data = [p for p in data[primary_scope_attr] if p.year <= data.S3[0].year]
                            if len(pre_s3_data)==0:
                                # Could not adjust
                                # breakpoint()
                                assert False
                                return
                            if len(pre_s3_data)>1:
                                pre_s3_data = list( map(lambda x: type(x)(year=x.year, value=data.S3[0].value * x.value / pre_s3_data[-1].value), pre_s3_data[:-1]) )
                                s3_data = pre_s3_data + data.S3
                            else:
                                s3_data = data.S3
                            setattr (data, primary_scope_attr, list( map(data_adder, data[primary_scope_attr], s3_data)))
                        else:
                            setattr (data, primary_scope_attr, data.S3)

                    if c.historic_data.emissions and c.historic_data.emissions.S3:
                        _adjust_historic_data(c.historic_data.emissions, 'S1', IEmissionRealization.add)
                        _adjust_historic_data(c.historic_data.emissions, 'S1S2', IEmissionRealization.add)
                        c.historic_data.emissions.S3 = []
                    if c.historic_data.emissions and c.historic_data.emissions.S1S2S3:
                        # assert c.historic_data.emissions.S1S2 == c.historic_data.emissions.S1S2S3
                        c.historic_data.emissions.S1S2S3 = []
                    if c.historic_data.emissions_intensities and c.historic_data.emissions_intensities.S3:
                        _adjust_historic_data(c.historic_data.emissions_intensities, 'S1', IEIRealization.add)
                        _adjust_historic_data(c.historic_data.emissions_intensities, 'S1S2', IEIRealization.add)
                        c.historic_data.emissions_intensities.S3 = []
                    if c.historic_data.emissions_intensities and c.historic_data.emissions_intensities.S1S2S3:
                        # assert c.historic_data.emissions_intensities.S1S2 == c.historic_data.emissions_intensities.S1S2S3
                        c.historic_data.emissions_intensities.S1S2S3 = []
                if c.projected_intensities and c.projected_intensities.S3:
                    def _adjust_trajectories(trajectories, primary_scope_attr):
                        if not trajectories[primary_scope_attr]:
                            setattr (trajectories, primary_scope_attr, trajectories.S3)
                        else:
                            if isinstance(trajectories.S3.projections, pd.Series):
                                trajectories[primary_scope_attr].projections = (
                                    trajectories[primary_scope_attr].projections.add(trajectories.S3.projections))
                            else:
                                # Should not be reached as we are using DF_ICompanyEIProjections consistently now
                                # breakpoint()
                                assert False
                                trajectories[primary_scope_attr].projections = list( map(ICompanyEIProjection.add, trajectories[primary_scope_attr].projections, trajectories.S3.projections) )
                    _adjust_trajectories(c.projected_intensities, 'S1')
                    _adjust_trajectories(c.projected_intensities, 'S1S2')
                    c.projected_intensities.S3 = None
                    if c.projected_intensities.S1S2S3:
                        # assert c.projected_intensities.S1S2.projections == c.projected_intensities.S1S2S3.projections
                        c.projected_intensities.S1S2S3 = None
                if c.projected_targets and c.projected_targets.S3:
                    # For production-centric benchmarks, S3 emissions are counted against S1 (and/or the S1 in S1+S2)
                    def _align_and_sum_projected_targets(targets, primary_scope_attr):
                        if targets[primary_scope_attr] is None:
                            raise AttributeError
                        primary_projections = targets[primary_scope_attr].projections
                        s3_projections = targets.S3.projections
                        if isinstance(s3_projections, pd.Series):
                            targets[primary_scope_attr].projections = (
                                # We should convert S3 data from benchmark-type to disclosed-type earlier in the chain
                                primary_projections + s3_projections.astype(primary_projections.dtype))
                        else:
                            # Should not be reached as we are using DF_ICompanyEIProjections consistently now
                            # breakpoint()
                            assert False
                            if primary_projections[0].year < s3_projections[0].year:
                                while primary_projections[0].year < s3_projections[0].year:
                                    primary_projections = primary_projections[1:]
                            elif primary_projections[0].year > s3_projections[0].year:
                                while primary_projections[0].year > s3_projections[0].year:
                                    s3_projections = s3_projections[1:]
                            targets[primary_scope_attr].projections = list( map(ICompanyEIProjection.add, primary_projections, s3_projections) )

                    if c.projected_targets.S1:
                        _align_and_sum_projected_targets (c.projected_targets, 'S1')
                    try:
                        # S3 projected targets may have been synthesized from a netzero S1S2S3 target and might need to be date-aligned with S1S2
                        _align_and_sum_projected_targets (c.projected_targets, 'S1S2')
                    except AttributeError:
                        if c.projected_targets.S2:
                            logger.warning(f"Scope 1+2 target projections should have been created for {c.company_id}; repairing")
                            if isinstance(c.projected_targets.S1.projections, pd.Series) and isinstance(c.projected_targets.S2.projections, pd.Series):
                                c.projected_targets.S1S2 = DF_ICompanyEIProjections(ei_metric = c.projected_targets.S1.ei_metric,
                                                                                 projections = c.projected_targets.S1.projections + c.projected_targets.S2.projections)
                            else:
                                c.projected_targets.S1S2 = ICompanyEIProjections(ei_metric = c.projected_targets.S1.ei_metric,
                                                                                 projections = list( map(ICompanyEIProjection.add, c.projected_targets.S1.projections, c.projected_targets.S2.projections) ))
                        else:
                            logger.warning(f"Scope 2 target projections missing from company with ID {c.company_id}; treating as zero")
                            if isinstance(c.projected_targets.S1.projections, pd.Series):
                                c.projected_targets.S1S2 = DF_ICompanyEIProjections(ei_metric = c.projected_targets.S1.ei_metric,
                                                                                    projections = c.projected_targets.S1.projections)
                            else:
                                c.projected_targets.S1S2 = ICompanyEIProjections(ei_metric = c.projected_targets.S1.ei_metric,
                                                                                 projections = c.projected_targets.S1.projections)
                        if c.projected_targets.S3:
                            _align_and_sum_projected_targets (c.projected_targets, 'S1S2')
                        else:
                            logger.warning(f"Scope 3 target projections missing from company with ID {c.company_id}; treating as zero")
                    except ValueError:
                        logger.error(f"S1+S2 targets not aligned with S3 targets for company with ID {c.company_id}; ignoring S3 data")
                    c.projected_targets.S3 = None
                if c.projected_targets and c.projected_targets.S1S2S3:
                    # assert c.projected_targets.S1S2 == c.projected_targets.S1S2S3
                    c.projected_targets.S1S2S3 = None
        elif new_prod_centric and self.orig_historic_data != {}:
            # Switch to non-product-centric benchmark of this version.
            self._restore_historic_data()

        # Set scope information based on what company reports and what benchmark requres
        # benchmarks_projected_ei._EI_df_t makes life a bit easier...
        missing_company_scopes = []
        for c in self.company_data._companies:
            region = c.region
            try:
                bm_company_sector_region = benchmarks_projected_ei._EI_df_t[(c.sector, region)]
            except KeyError:
                try:
                    region = 'Global'
                    bm_company_sector_region = benchmarks_projected_ei._EI_df_t[(c.sector, region)]
                except KeyError:
                    missing_company_scopes.append(c.company_id)
                    continue
            scopes = benchmarks_projected_ei._EI_df_t[(c.sector, region)].columns.tolist()
            if len(scopes) == 1:
                self.company_scope[c.company_id] = scopes[0]
                continue
            for scope in EScope.get_result_scopes():
                if scope in scopes:
                    self.company_scope[c.company_id] = scope
                    break
            if c.company_id not in self.company_scope:
                missing_company_scopes.append(c.company_id)

        if missing_company_scopes:
            logger.warning(
                f"The following companies do not disclose scope data required by benchmark and will be not be analyzed: {missing_company_scopes}"
            )

    def update_trajectories(self):
        """
        Update the trajectory calculations after changing global ProjectionControls.  Production and EI benchmarks remain the same.
        """
        # We cannot only update trajectories without regard for all that depend on those trajectories
        # For example, different benchmarks may have different scopes defined, units for benchmarks, etc.
        logger.info(f"re-calculating trajectories for {len(self.company_data._companies)} companies\n    (times {len(EScope.get_scopes())} scopes times {self.company_data.projection_controls.TARGET_YEAR-self.company_data.projection_controls.BASE_YEAR} years)")
        for company in self.company_data._companies:
            company.projected_intensities = None
        self.company_data._validate_projected_trajectories(self.company_data._companies, self.benchmarks_projected_ei._EI_df_t)


    def estimate_missing_s3_data(self, company: ICompanyData) -> None:
        # We need benchmark data to estimate S3 from projected_intensities (which go back in time to BASE_YEAR).
        # We don't need to estimate further back than that, as we don't rewrite values stored in historic_data.
        # Benchmarks that don't have S3 emissions (such as TPI for Electricity Utilities) take this early return
        if (company.projected_intensities.S3
            or not self.benchmarks_projected_ei
            or not self.benchmarks_projected_ei._EI_benchmarks.S3):
            return

        # This is an estimation function, not a mathematical processing function.
        # It won't solve S3 = S1S2S3 - S1S2 (which should be done elsewhere)
        sector = company.sector
        region = company.region
        if (sector, region) in self.benchmarks_projected_ei._EI_df_t.columns:
            pass
        elif (sector, "Global") in self.benchmarks_projected_ei._EI_df_t.columns:
            region = "Global"
        else:
            return
        if (sector, region, EScope.S3) not in self.benchmarks_projected_ei._EI_df_t.columns:
            if sector=='Construction Buildings':
                # Construction Buildings don't have an S3 scope defined
                return
            else:
                # Some benchmarks don't include S3 for all sectors; so nothing to estimate
                return
        else:
            bm_ei_s3 = self.benchmarks_projected_ei._EI_df_t[(sector, region, EScope.S3)]
        if (sector, region, EScope.S1S2) in self.benchmarks_projected_ei._EI_df_t.columns:
            # If we have only S1S2S3 emissions, we can "allocate" them according to the benchmark's allocation
            bm_ei_s1s2 = self.benchmarks_projected_ei._EI_df_t[(sector, region, EScope.S1S2)]
        else:
            bm_ei_s1s2 = None

        if company.projected_intensities.S1S2S3:
            assert company.projected_intensities.S1S2 == None
            assert company.projected_intensities.S1 == None
            ei_metric = company.projected_intensities.S1S2S3.ei_metric
            s1s2_projections = company.projected_intensities.S1S2S3.projections * bm_ei_s1s2/(bm_ei_s1s2+bm_ei_s3)
            s3_projections = company.projected_intensities.S1S2S3.projections * bm_ei_s3/(bm_ei_s1s2+bm_ei_s3)
            if ITR.HAS_UNCERTAINTIES:
                s1s2_projections = s1s2_projections.map(
                    lambda x: Q_(ITR.ufloat(x.m.n, x.m.s + x.m.n/2.0)
                                 if isinstance(x.m, ITR.UFloat) else ITR.ufloat(x.m, x.m/2.0), x.u)).astype(f"pint[{ei_metric}]")
                s3_projections = s3_projections.map(
                    lambda x: Q_(ITR.ufloat(x.m.n, x.m.s + x.m.n/2.0)
                                 if isinstance(x.m, ITR.UFloat) else ITR.ufloat(x.m, x.m/2.0), x.u)).astype(f"pint[{ei_metric}]")
            company.projected_intensities.S1S2 = DF_ICompanyEIProjections(ei_metric=ei_metric, projections=s1s2_projections)
            company.projected_intensities.S3 = DF_ICompanyEIProjections(ei_metric=ei_metric, projections=s3_projections)
            company.ghg_s1s2 = s1s2_projections[self.company_data.projection_controls.BASE_YEAR] * company.base_year_production
        else:
            # Penalize non-disclosure by assuming 2x aligned S3 emissions.  That's still likely undercounting, because
            # most non-disclosing companies are nowhere near the reduction rates of the benchmarks.
            # It would be lovely to use S1S2 or S1 data to inform S3, but that likely adds error on top of error
            assert company.projected_intensities.S1S2S3 == None
            s3_projections = bm_ei_s3 * 2.0
            ei_metric = str(bm_ei_s3.dtype.units)
            if ITR.HAS_UNCERTAINTIES:
                s3_projections = s3_projections.map(
                    lambda x: Q_(ITR.ufloat(x.m.n, x.m.s + x.m.n/2.0)
                                 if isinstance(x.m, ITR.UFloat) else ITR.ufloat(x.m, x.m/2.0), x.u)).astype(bm_ei_s3.dtype)
            company.projected_intensities.S3 = DF_ICompanyEIProjections(ei_metric=ei_metric,
                                                                        projections=s3_projections)
            if company.projected_intensities.S1S2 is not None:
                try:
                    company.projected_intensities.S1S2S3 = DF_ICompanyEIProjections(ei_metric=ei_metric,
                                                                                    # Mismatched dimensionalities are not automatically converted
                                                                                    projections=s3_projections+company.projected_intensities.S1S2.projections.astype(f"pint[{ei_metric}]"))
                except DimensionalityError:
                    logger.error(f"Company {company.company_id}'s S1+S2 intensity units ({company.projected_intensities.S1S2.projections.dtype} )are not compatible with benchmark units ({ei_metric})")

        company.ghg_s3 = s3_projections[self.company_data.projection_controls.BASE_YEAR] * company.base_year_production
        logger.info(f"Added S3 estimates for {company.company_id} (sector = {sector}, region = {region})")


    @classmethod
    def _process_company_data(
            cls,
            df_company_data: pd.DataFrame,
            projected_production: pd.DataFrame,
            projected_trajectories: pd.DataFrame,
            projected_targets: pd.DataFrame,
            base_year: int,
            target_year: int,
            budgeted_ei: pd.DataFrame,
            benchmark_temperature: quantity('delta_degC'),
            global_budget: EmissionsQuantity,
    ) -> pd.DataFrame:
        # trajectories are projected from historic data and we are careful to fill all gaps between historic and projections
        # FIXME: we just computed ALL company data above into a dataframe.  Why not use that?  Answer: because the following is inscrutible
        # (lambda xx: pd.DataFrame(data=list(xx.map(lambda x: { 'scope': x.name } | x.to_dict())), index=xx.index)) \
        #     (df_company_data.projected_intensities
        #      .map(lambda x: [pd.Series(x[scope]['projections'], name=getattr(EScope, scope))
        #                      for scope in ['S1', 'S1S2', 'S3', 'S1S2S3']
        #                      if x[scope] is not None]).explode()).set_index('scope', append=True)

        # If we have excess projections (compared to projected_production), _get_cumulative_emissions will drop them
        df_trajectory = DataWarehouse._get_cumulative_emissions(
            projected_ei=projected_trajectories,
            projected_production=projected_production)

        # Ensure we haven't set any targets for scopes we are not prepared to deal with
        projected_targets = projected_targets.loc[projected_production.index.intersection(projected_targets.index)]
        # Fill in ragged left edge of projected_targets with historic data, interpolating where we need to
        for year_col, company_ei_data in projected_targets.items():
            # company_ei_data is an unruly collection of unit types, so need to check NaN values row by row
            mask = company_ei_data.apply(lambda x: ITR.isna(x))
            if mask.all():
                # No sense trying to do anything with left-side all-NaN columns
                projected_targets = projected_targets.drop(columns=year_col)
                continue
            if mask.any():
                projected_targets.loc[mask[mask].index, year_col] = projected_trajectories.loc[mask[mask].index, year_col]
            else:
                break

        df_target = DataWarehouse._get_cumulative_emissions(
            projected_ei=projected_targets,
            projected_production=projected_production)
        df_budget = DataWarehouse._get_cumulative_emissions(
            projected_ei=budgeted_ei,
            projected_production=projected_production)
        base_year_scale = df_trajectory.loc[df_budget.index][base_year].mul(
            df_budget[base_year].map(lambda x: Q_(0.0, f"1/({x.u})") if x.m==0.0 else 1/x))
        df_scaled_budget = df_budget.mul(base_year_scale, axis=0)
        # FIXME: we calculate exceedance only against df_budget, not also df_scaled_budget
        # df_trajectory_exceedance = self._get_exceedance_year(df_trajectory, df_budget, self.company_data.projection_controls.TARGET_YEAR, None)
        # df_target_exceedance = self._get_exceedance_year(df_target, df_budget, self.company_data.projection_controls.TARGET_YEAR, None)
        df_trajectory_exceedance = DataWarehouse._get_exceedance_year(df_trajectory, df_budget, base_year, target_year, target_year)
        df_target_exceedance = DataWarehouse._get_exceedance_year(df_target, df_budget, base_year, target_year, target_year)
        df_scope_data = pd.concat([df_trajectory.iloc[:, -1].rename(ColumnsConfig.CUMULATIVE_TRAJECTORY),
                                   df_target.iloc[:, -1].rename(ColumnsConfig.CUMULATIVE_TARGET),
                                   df_budget.iloc[:, -1].rename(ColumnsConfig.CUMULATIVE_BUDGET),
                                   df_scaled_budget.iloc[:, -1].rename(ColumnsConfig.CUMULATIVE_SCALED_BUDGET),
                                   df_trajectory_exceedance.rename(f"{ColumnsConfig.TRAJECTORY_EXCEEDANCE_YEAR}"),
                                   df_target_exceedance.rename(f"{ColumnsConfig.TARGET_EXCEEDANCE_YEAR}")],
                                  axis=1)
        df_company_data = df_company_data.join(df_scope_data).reset_index('scope')
        na_company_mask = df_company_data.scope.isna()
        if na_company_mask.any():
            # Happens when the benchmark doesn't cover the company's supplied scopes at all
            logger.warning(
                f"Dropping companies with no scope data: {df_company_scope[na_company_mask].index.get_level_values(level='company_id').to_list()}"
            )
            df_company_data = df_company_data[~na_company_mask]
        df_company_data[ColumnsConfig.BENCHMARK_GLOBAL_BUDGET] = \
            pd.Series(PA_([global_budget.m] * len(df_company_data), dtype=str(global_budget.u)),
                      index=df_company_data.index)
        # ICompanyAggregates wants this Quantity as a `str`
        df_company_data[ColumnsConfig.BENCHMARK_TEMP] = [str(benchmark_temperature)] * len(df_company_data)
        return df_company_data


    def get_preprocessed_company_data(self, company_ids: List[str]) -> List[ICompanyAggregates]:
        """
        Get all relevant data for a list of company ids. This method should return a list of ICompanyAggregates
        instances.

        :param company_ids: A list of company IDs (ISINs)
        :return: A list containing the company data and additional precalculated fields
        """

        company_data = self.company_data.get_company_data(company_ids)
        df_company_data = pd.DataFrame.from_records([dict(c) for c in company_data]).set_index(self.column_config.COMPANY_ID, drop=False)
        valid_company_ids = df_company_data.index.to_list()

        # Why does the following create ICompanyData?  Because get_company_fundamentals is getting base_year_production, ghg_s1s2, and ghg_s3 the hard way
        company_info_at_base_year = self.company_data.get_company_intensity_and_production_at_base_year(valid_company_ids)

        with warnings.catch_warnings():
            warnings.simplefilter("ignore")
            # See https://github.com/hgrecco/pint-pandas/issues/128
            projected_production = self.benchmark_projected_production.get_company_projected_production(
                company_info_at_base_year)
            target_year_loc = projected_production.columns.get_loc(self.company_data.projection_controls.TARGET_YEAR)
            projected_production = projected_production.iloc[:, 0:target_year_loc+1]

        df_company_data = self._process_company_data(
            df_company_data,
            projected_production=projected_production,
            projected_trajectories=self.company_data.get_company_projected_trajectories(valid_company_ids),
            projected_targets=self.company_data.get_company_projected_targets(valid_company_ids),
            base_year=self.company_data.projection_controls.BASE_YEAR,
            target_year=self.company_data.projection_controls.TARGET_YEAR,
            budgeted_ei=self.benchmarks_projected_ei.get_SDA_intensity_benchmarks(company_info_at_base_year),
            benchmark_temperature=self.benchmarks_projected_ei.benchmark_temperature,
            global_budget=self.benchmarks_projected_ei.benchmark_global_budget)

        companies = df_company_data.to_dict(orient="records")
        # This was WICKED SLOW: aggregate_company_data = [ICompanyAggregates.parse_obj(company) for company in companies]
        aggregate_company_data = [ICompanyAggregates.from_ICompanyData(company, scope_company_data)
                                  for company in company_data
                                  for scope_company_data in df_company_data.loc[[company.company_id]][[
                                          'cumulative_budget', 'cumulative_scaled_budget', 'cumulative_trajectory', 'cumulative_target',
                                          'benchmark_temperature', 'benchmark_global_budget', 'scope',
                                          'trajectory_exceedance_year', 'target_exceedance_year',
                                  ]].to_dict(orient="records")]
        return aggregate_company_data

    def _convert_df_to_model(self, df_company_data: pd.DataFrame) -> List[ICompanyAggregates]:
        """
        transforms Dataframe Company data and preprocessed values into list of ICompanyAggregates instances

        :param df_company_data: pandas Dataframe with targets
        :return: A list containing the targets
        """
        df_company_data = df_company_data.where(pd.notnull(df_company_data), None).replace(
            {np.nan: None})  # set NaN to None since NaN is float instance
        companies_data_dict = df_company_data.to_dict(orient="records")
        model_companies: List[ICompanyAggregates] = []
        for company_data in companies_data_dict:
            try:
                model_companies.append(ICompanyAggregates.parse_obj(company_data))
            except ValidationError:
                logger.warning(
                    "(one of) the input(s) of company %s is invalid and will be skipped" % company_data[
                        self.column_config.COMPANY_NAME])
                pass
        return model_companies

    @classmethod
    def _get_cumulative_emissions(cls, projected_ei: pd.DataFrame, projected_production: pd.DataFrame) -> pd.DataFrame:
        """
        get the weighted sum of the projected emission
        :param projected_ei: Rows of projected emissions intensities indexed by (company_id, scope)
        :param projected_production: Rows of projected production amounts indexed by (company_id, scope)
        :return: cumulative emissions, by year, based on weighted sum of emissions intensity * production
        """

        # The old and slow way:
        # projected_ei_t = asPintDataFrame(projected_ei.T)
        # projected_prod_t = asPintDataFrame(projected_production.T)
        # projected_emissions_t = projected_ei_t.mul(projected_prod_t.loc[projected_ei_t.index, projected_ei.T.columns])
        # cumulative_emissions = projected_emissions_t.T.cumsum(axis=1).astype('pint[Mt CO2]')

        # Ensure that projected_production is ordered the same as projected_ei, preserving order of projected_ei
        # projected_production is constructed to be limited to the years we want to analyze
        proj_prod_t = asPintDataFrame(projected_production.loc[projected_ei.index].T)
        # Limit projected_ei to the year range of projected_production
<<<<<<< HEAD
        proj_ei_t = asPintDataFrame(projected_ei[proj_prod_t.index].T)
        units_CO2e = 't CO2e'
        proj_CO2e_m_t = proj_prod_t.combine(
            proj_ei_t,
            lambda prod, ei: asPintSeries(ITR.data.osc_units.align_production_to_bm(prod, ei).mul(ei)).pint.m_as(units_CO2e))
        if ITR.HAS_UNCERTAINTIES:
            # Normalize uncertain NaNs...FIXME: should we instead allow and accept nan+/-nan?
            proj_CO2e_m_t[proj_CO2e_m_t.applymap(lambda x: isinstance(x, ITR.UFloat) and ITR.isnan(x))] = ITR._ufloat_nan
            # Sum both the nominal and std_dev values, because these series are completely correlated
            nom_CO2e_t = proj_CO2e_m_t.apply(lambda x: ITR.nominal_values(x)).cumsum()
            err_CO2e_t = proj_CO2e_m_t.apply(lambda x: ITR.std_devs(x)).cumsum()
            cumulative_emissions_t = nom_CO2e_t.combine(err_CO2e_t, ITR.recombine_nom_and_std)
        else:
            cumulative_emissions_t = proj_CO2e_m_t.cumsum()
        return cumulative_emissions_t.T.astype(f"pint[{units_CO2e}]")
=======
        projected_ei = projected_ei[projected_production.columns]
        # As per Pint performance recommendations, compute using magnitudes when we have certainty about unit scaling
        # Heterogeneous rows (such as `t CO2/MWh * MWh` and `Mt CO2/GJ * GJ` are all converted to `t CO2e` (with scaling)
        projected_CO2e_t = projected_ei.T.combine(
            projected_production.T,
            lambda ei, pp: ((ei_pint:=asPintSeries(ei)).pint.m
                            * (pp_pint:=asPintSeries(pp)).pint.m
                            * Q_(1, ei_pint.iloc[0].u * pp_pint.iloc[0].u).to('t CO2e').m))
        if ITR.HAS_UNCERTAINTIES:
            # Normalize uncertain NaNs...FIXME: should we instead allow and accept nan+/-nan?
            if projected_CO2e_t.applymap(lambda x: isinstance(x, ITR.UFloat) and ITR.isnan(x) and x.u != 0).any().any():
                breakpoint()
            # Sum both the nominal and std_dev values, because these series are completely correlated
            nom_CO2e_t = projected_CO2e_t.apply(lambda x: ITR.nominal_values(x)).cumsum()
            err_CO2e_t = projected_CO2e_t.apply(lambda x: ITR.std_devs(x)).cumsum()
            cumulative_emissions_t = nom_CO2e_t.combine(err_CO2e_t, ITR.recombine_nom_and_std)
        else:
            cumulative_emissions_t = projected_CO2e_t.cumsum()
        return cumulative_emissions_t.T.astype('pint[t CO2e]')
>>>>>>> 1e349523

    @classmethod
    def _get_exceedance_year(self, df_subject: pd.DataFrame, df_budget: pd.DataFrame, base_year: int, target_year: int, budget_year: int=None) -> pd.Series:
        """
        :param df_subject: DataFrame of cumulative emissions values over time
        :param df_budget: DataFrame of cumulative emissions budget allowed over time
        :param budget_year: if not None, set the exceedence budget to that year; otherwise budget starts low and grows year-by-year
        :return: The furthest-out year where df_subject < df_budget, or np.nan if none
        Where the (df_subject-aligned) budget defines a value but df_subject doesn't have a value, return pd.NA
        Where the benchmark (df_budget) fails to provide a metric for the subject scope, return no rows
        """
        missing_subjects = df_budget.index.difference(df_subject.index)
        aligned_rows = df_budget.index.intersection(df_subject.index)
        # idxmax returns the first maximum of a series, but we want the last maximum of a series
        # Reversing the columns, the maximum remains the maximum, but the "first" is the furthest-out year

        df_subject = df_subject.loc[aligned_rows, ::-1].pint.dequantify()
        df_budget = df_budget.loc[aligned_rows, ::-1].pint.dequantify()
        # units are embedded in the column multi-index, so this check validates dequantify operation post-hoc
        assert (df_subject.columns == df_budget.columns).all()
        if budget_year:
            df_exceedance_budget = pd.DataFrame({(year, units): df_budget[(budget_year, units)]
                                                 for year, units in df_budget.columns if year < budget_year })
            df_budget.update(df_exceedance_budget)
        # pd.where operation requires DataFrames to be aligned
        df_aligned = df_subject.where(df_subject <= df_budget)
        # Drop the embedded units from the multi-index and find the first (meaning furthest-out) date of alignment
        df_aligned = df_aligned.droplevel(1, axis=1).apply(lambda x: x.first_valid_index(), axis=1)

        if len(missing_subjects):
            df_aligned = pd.concat([df_aligned,
                                    pd.Series(data=[pd.NA] * len(missing_subjects),
                                              index=missing_subjects)])
        df_exceedance = df_aligned.map(lambda x: base_year if ITR.isna(x)
                                       else pd.NA if x>=target_year
                                       else x).astype('Int64')
        return df_exceedance<|MERGE_RESOLUTION|>--- conflicted
+++ resolved
@@ -636,7 +636,6 @@
         # projected_production is constructed to be limited to the years we want to analyze
         proj_prod_t = asPintDataFrame(projected_production.loc[projected_ei.index].T)
         # Limit projected_ei to the year range of projected_production
-<<<<<<< HEAD
         proj_ei_t = asPintDataFrame(projected_ei[proj_prod_t.index].T)
         units_CO2e = 't CO2e'
         proj_CO2e_m_t = proj_prod_t.combine(
@@ -652,27 +651,6 @@
         else:
             cumulative_emissions_t = proj_CO2e_m_t.cumsum()
         return cumulative_emissions_t.T.astype(f"pint[{units_CO2e}]")
-=======
-        projected_ei = projected_ei[projected_production.columns]
-        # As per Pint performance recommendations, compute using magnitudes when we have certainty about unit scaling
-        # Heterogeneous rows (such as `t CO2/MWh * MWh` and `Mt CO2/GJ * GJ` are all converted to `t CO2e` (with scaling)
-        projected_CO2e_t = projected_ei.T.combine(
-            projected_production.T,
-            lambda ei, pp: ((ei_pint:=asPintSeries(ei)).pint.m
-                            * (pp_pint:=asPintSeries(pp)).pint.m
-                            * Q_(1, ei_pint.iloc[0].u * pp_pint.iloc[0].u).to('t CO2e').m))
-        if ITR.HAS_UNCERTAINTIES:
-            # Normalize uncertain NaNs...FIXME: should we instead allow and accept nan+/-nan?
-            if projected_CO2e_t.applymap(lambda x: isinstance(x, ITR.UFloat) and ITR.isnan(x) and x.u != 0).any().any():
-                breakpoint()
-            # Sum both the nominal and std_dev values, because these series are completely correlated
-            nom_CO2e_t = projected_CO2e_t.apply(lambda x: ITR.nominal_values(x)).cumsum()
-            err_CO2e_t = projected_CO2e_t.apply(lambda x: ITR.std_devs(x)).cumsum()
-            cumulative_emissions_t = nom_CO2e_t.combine(err_CO2e_t, ITR.recombine_nom_and_std)
-        else:
-            cumulative_emissions_t = projected_CO2e_t.cumsum()
-        return cumulative_emissions_t.T.astype('pint[t CO2e]')
->>>>>>> 1e349523
 
     @classmethod
     def _get_exceedance_year(self, df_subject: pd.DataFrame, df_budget: pd.DataFrame, base_year: int, target_year: int, budget_year: int=None) -> pd.Series:
