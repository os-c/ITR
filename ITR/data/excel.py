--- conflicted
+++ resolved
@@ -4,7 +4,7 @@
 
 import pandas as pd
 from ITR.data.data_provider import DataProvider
-from ITR.configs import ColumnsConfig
+from ITR.configs import ColumnsConfig, TabsConfig, ControlsConfig, SectorsConfig
 from ITR.interfaces import IDataProviderCompany, IDataProviderTarget
 
 
@@ -72,8 +72,6 @@
                 pass
         return model_targets
 
-<<<<<<< HEAD
-=======
     def _unit_of_measure_correction(self, company_ids: List[str], projected_emission: pd.DataFrame) -> pd.DataFrame:
         """
 
@@ -140,7 +138,6 @@
         return projected_emission_intensity.reset_index(drop=True).multiply(projected_production.reset_index(
             drop=True)).sum(axis=1)
 
->>>>>>> 6f9a8660
     def get_company_data(self, company_ids: List[str]) -> List[IDataProviderCompany]:
         """
         Get all relevant data for a list of company ids (ISIN). This method should return a list of IDataProviderCompany
@@ -149,9 +146,6 @@
         :param company_ids: A list of company IDs (ISINs)
         :return: A list containing the company data
         """
-<<<<<<< HEAD
-        data_company = self.data['fundamental_data']
-=======
         data_company = self.company_data[TabsConfig.FUNDAMENTAL]
 
         assert pd.Series(company_ids).isin(data_company.loc[:, ColumnsConfig.COMPANY_ID]).all(), \
@@ -171,10 +165,10 @@
             projected_emission_intensity=self._get_sector_projection(company_ids, TabsConfig.PROJECTED_EI),
             projected_production=self._get_projection(company_ids, TabsConfig.PROJECTED_PRODUCTION)).to_numpy()
 
->>>>>>> 6f9a8660
         companies = data_company.to_dict(orient="records")
+
         model_companies: List[IDataProviderCompany] = [IDataProviderCompany.parse_obj(company) for company in companies]
-        model_companies = [target for target in model_companies if target.company_id in company_ids]
+
         return model_companies
 
     def get_value(self, company_ids: List[str], variable_name: str) -> pd.Series:
