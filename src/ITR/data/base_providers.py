import logging
import warnings  # needed until quantile behaves better with Pint quantities in arrays
from functools import partial, reduce
from operator import add
from typing import Any, Callable, Dict, List, Optional, Type, cast

import numpy as np
import pandas as pd
from pint import DimensionalityError

import ITR

from ..configs import ColumnsConfig, LoggingConfig, ProjectionControls, VariablesConfig
from ..data import PA_, Q_, PintType, ureg
from ..data.data_providers import (
    CompanyDataProvider,
    IntensityBenchmarkDataProvider,
    ProductionBenchmarkDataProvider,
)
from ..data.osc_units import (
    Quantity,
    align_production_to_bm,
    asPintDataFrame,
    asPintSeries,
)
from ..interfaces import (
    DF_ICompanyEIProjections,
    EI_Quantity,
    EScope,
    IBenchmark,
    ICompanyData,
    ICompanyEIProjection,
    ICompanyEIProjections,
    ICompanyEIProjectionsScopes,
    IEIBenchmarkScopes,
    IEIRealization,
    IEmissionRealization,
    IHistoricData,
    IHistoricEIScopes,
    IHistoricEmissionsScopes,
    IProductionBenchmarkScopes,
    IProductionRealization,
    ITargetData,
)

logger = logging.getLogger(__name__)
LoggingConfig.add_config_to_logger(logger)


# TODO handling of scopes in benchmarks


# The benchmark projected production format is based on year-over-year growth and starts out like this:

#                                                2019     2020            2049       2050
# region                 sector        scope                    ...
# Steel                  Global        AnyScope   0.0   0.00306  ...     0.0155     0.0155
#                        Europe        AnyScope   0.0   0.00841  ...     0.0155     0.0155
#                        North America AnyScope   0.0   0.00748  ...     0.0155     0.0155
# Electricity Utilities  Global        AnyScope   0.0    0.0203  ...     0.0139     0.0139
#                        Europe        AnyScope   0.0    0.0306  ...   -0.00113   -0.00113
#                        North America AnyScope   0.0    0.0269  ...   0.000426   0.000426
# etc.

# To compute the projected production for a company in given sector/region, we need to start with the
# base_year_production for that company and apply the year-over-year changes projected by the benchmark
# until all years are computed.  We need to know production of each year, not only the final year
# because the cumumulative emissions of the company will be the sum of the emissions of each year,
# which depends on both the production projection (computed here) and the emissions intensity projections
# (computed elsewhere).

# Let Y2019 be the production of a company in 2019.
# Y2020 = Y2019 + (Y2019 * df_pp[2020]) = Y2019 + Y2019 * (1.0 + df_pp[2020])
# Y2021 = Y2020 + (Y2020 * df_pp[2020]) = Y2020 + Y2020 * (1.0 + df_pp[2021])
# etc.

# The Pandas `cumprod` function calculates precisely the cumulative product we need
# As the math shows above, the terms we need to accumulate are 1.0 + growth.

# df.add(1).cumprod(axis=1).astype('pint[dimensionless]') results in a project that looks like this:
#
#                                                2019     2020  ...      2049      2050
# region                 sector        scope                    ...
# Steel                  Global        AnyScope   1.0  1.00306  ...  1.419076  1.441071
#                        Europe        AnyScope   1.0  1.00841  ...  1.465099  1.487808
#                        North America AnyScope   1.0  1.00748  ...  1.457011  1.479594
# Electricity Utilities  Global        AnyScope   1.0  1.02030  ...  2.907425  2.947838
#                        Europe        AnyScope   1.0  1.03060  ...  1.751802  1.749822
#                        North America AnyScope   1.0  1.02690  ...  2.155041  2.155959
# etc.


class BaseProviderProductionBenchmark(ProductionBenchmarkDataProvider):
    def __init__(
        self,
        production_benchmarks: IProductionBenchmarkScopes,
        column_config: Type[ColumnsConfig] = ColumnsConfig,
    ):
        """
        Base provider that relies on pydantic interfaces. Default for FastAPI usage
        :param production_benchmarks: List of IProductionBenchmarkScopes
        :param column_config: An optional ColumnsConfig object containing relevant variable names
        """
        super().__init__()
        self.column_config = column_config
        self._productions_benchmarks = production_benchmarks
        self._own_data = True
        try:
            with warnings.catch_warnings():
                warnings.simplefilter("ignore")
                _prod_delta_df_t = pd.concat(
                    [
                        self._convert_benchmark_to_series(bm, EScope.AnyScope).pint.m
                        for bm in self._productions_benchmarks[EScope.AnyScope.name].benchmarks
                    ],
                    axis=1,
                )
        except AttributeError:
            assert False
        with warnings.catch_warnings():
            warnings.simplefilter("ignore")
            # Quieting warnings due to https://github.com/hgrecco/pint/issues/1897
            # See comment above to understand use of `cumprod` function
            self._prod_df = _prod_delta_df_t.add(1.0).cumprod(axis=0).astype("pint[dimensionless]").T
        self._prod_df.columns.name = "year"
        self._prod_df.index.names = [
            self.column_config.SECTOR,
            self.column_config.REGION,
            self.column_config.SCOPE,
        ]

    def benchmark_changed(self, new_projected_production: ProductionBenchmarkDataProvider) -> bool:
        assert isinstance(new_projected_production, BaseProviderProductionBenchmark)
        return self._productions_benchmarks != new_projected_production._productions_benchmarks

    # Note that benchmark production series are dimensionless.
    # FIXME: They also don't need a scope.  Remove scope when we change IBenchmark format...
    def _convert_benchmark_to_series(self, benchmark: IBenchmark, scope: EScope) -> pd.Series:
        """
        extracts the company projected intensity or production targets for a given scope
        :param scope: a scope
        :return: pd.Series
        """
        # Benchmarks don't need work-around for https://github.com/hgrecco/pint/issues/1687, but if they did:
        # units = ureg.parse_units(benchmark.benchmark_metric)
        years, values = list(map(list, zip(*{r.year: r.value.m for r in benchmark.projections}.items())))
        return pd.Series(
            PA_(np.array(values), dtype="pint[dimensionless]"),
            index=years,
            name=(benchmark.sector, benchmark.region, scope),
        )

    # Production benchmarks are dimensionless, relevant for AnyScope
    def _get_projected_production(self, scope: EScope = EScope.AnyScope) -> pd.DataFrame:
        """
        Converts IProductionBenchmarkScopes into dataframe for a scope
        :param scope: a scope
        :return: a pint[dimensionless] pd.DataFrame
        """
        return self._prod_df

        # The call to this function generates a 42-row (and counting...) DataFrame for the one row we're going to end up needing...
        df_bm_t = pd.concat(
            [
                self._convert_benchmark_to_series(bm, scope).pint.m
                for bm in self._productions_benchmarks[scope.name].benchmarks
            ],
            axis=1,
        )

        df_partial_pp = df_bm_t.add(1.0).cumprod(axis=0).astype("pint[dimensionless]").T
        df_partial_pp.index.names = [
            self.column_config.SECTOR,
            self.column_config.REGION,
            self.column_config.SCOPE,
        ]

        return df_partial_pp

    def get_company_projected_production(self, company_sector_region_scope: pd.DataFrame) -> pd.DataFrame:
        """
        get the projected productions for list of companies
        :param company_sector_region_scope: DataFrame with at least the following columns :
        ColumnsConfig.COMPANY_ID, ColumnsConfig.SECTOR, ColumnsConfig.REGION, ColumnsConfig.SCOPE
        :return: DataFrame of projected productions for [base_year through 2050]
        """
        from ..utils import get_benchmark_projections

        company_benchmark_projections = get_benchmark_projections(self._prod_df, company_sector_region_scope)
        company_production = company_sector_region_scope.set_index(self.column_config.SCOPE, append=True)[
            self.column_config.BASE_YEAR_PRODUCTION
        ]
        with warnings.catch_warnings():
            warnings.simplefilter("ignore")
            # We have to use lambda function here because company_production is heterogeneous, not a PintArray
            nan_production = company_production.map(lambda x: ITR.isna(x))
            if nan_production.any():
                # If we don't have valid production data for base year, we get back a nan result that's a pain to debug, so nag here
                logger.error(
                    f"these companies are missing production data: {nan_production[nan_production].index.get_level_values(0).to_list()}"
                )
            # We transpose the operation so that Pandas is happy to preserve the dtype integrity of the column
            company_projected_productions_t = company_benchmark_projections.T.mul(company_production, axis=1)
            return company_projected_productions_t.T


class BaseProviderIntensityBenchmark(IntensityBenchmarkDataProvider):
    def __init__(
        self,
        EI_benchmarks: IEIBenchmarkScopes,
        column_config: Type[ColumnsConfig] = ColumnsConfig,
        projection_controls: ProjectionControls = ProjectionControls(),
    ):
        super().__init__(
            EI_benchmarks.benchmark_temperature,
            EI_benchmarks.benchmark_global_budget,
            EI_benchmarks.is_AFOLU_included,
        )
        self._own_data = True
        self._EI_benchmarks = EI_benchmarks
        self.column_config = column_config
        self.projection_controls = projection_controls
        benchmarks_as_series = []
        for scope_name in EScope.get_scopes():
            try:
                for bm in EI_benchmarks[scope_name].benchmarks:
                    benchmarks_as_series.append(self._convert_benchmark_to_series(bm, EScope[scope_name]))
            except AttributeError:
                pass

        self._EI_df_t = pd.concat(benchmarks_as_series, axis=1)
        self._EI_df_t.index.name = "year"
        self._EI_df_t.columns.set_names(["sector", "region", "scope"], inplace=True)
        # https://stackoverflow.com/a/56528071/1291237
        self._EI_df_t.sort_index(axis=1, inplace=True)

    def get_scopes(self) -> List[EScope]:
        scopes = [
            scope
            for scope in EScope.get_result_scopes()
            if getattr(self._EI_benchmarks, scope.name) != ITR.interfaces.empty_IBenchmarks
        ]
        return scopes

    def benchmarks_changed(self, new_projected_ei: IntensityBenchmarkDataProvider) -> bool:
        assert isinstance(new_projected_ei, BaseProviderIntensityBenchmark)
        return self._EI_benchmarks != new_projected_ei._EI_benchmarks

    def prod_centric_changed(self, new_projected_ei: IntensityBenchmarkDataProvider) -> bool:
        prev_prod_centric = next_prod_centric = False
        if getattr(self._EI_benchmarks, "S1S2", None):
            prev_prod_centric = self._EI_benchmarks["S1S2"].production_centric
        assert isinstance(new_projected_ei, BaseProviderIntensityBenchmark)
        if getattr(new_projected_ei._EI_benchmarks, "S1S2", None):
            next_prod_centric = new_projected_ei._EI_benchmarks["S1S2"].production_centric
        return prev_prod_centric != next_prod_centric

    def is_production_centric(self) -> bool:
        """
        returns True if benchmark is "production_centric" (as defined by OECM)
        """
        if getattr(self._EI_benchmarks, "S1S2", None):
            return self._EI_benchmarks["S1S2"].production_centric
        return False

    # SDA stands for Sectoral Decarbonization Approach; see https://sciencebasedtargets.org/resources/files/SBTi-Power-Sector-15C-guide-FINAL.pdf
    def get_SDA_intensity_benchmarks(
        self, company_info_at_base_year: pd.DataFrame, scope_to_calc: Optional[EScope] = None
    ) -> pd.DataFrame:
        """
        Overrides subclass method
        returns a Dataframe with intensity benchmarks per company_id given a region and sector.
        :param company_info_at_base_year: DataFrame with at least the following columns :
        ColumnsConfig.COMPANY_ID, ColumnsConfig.BASE_EI, ColumnsConfig.SECTOR, ColumnsConfig.REGION, ColumnsConfig.SCOPE
        :return: A DataFrame with company and SDA intensity benchmarks per calendar year per row
        """
        # To make pint happier, we do our math in columns that can be represented by PintArrays
        intensity_benchmarks_t = self._get_intensity_benchmarks(company_info_at_base_year, scope_to_calc)
        decarbonization_paths_t = self._get_decarbonizations_paths(intensity_benchmarks_t)
        last_ei = intensity_benchmarks_t.loc[self.projection_controls.TARGET_YEAR]
        ei_base = intensity_benchmarks_t.loc[self.projection_controls.BASE_YEAR]
        df_t = decarbonization_paths_t.mul((ei_base - last_ei), axis=1)
        df_t = df_t.add(last_ei, axis=1)
        df_t.index.name = "year"
        idx = pd.Index.intersection(
            df_t.columns,
            pd.MultiIndex.from_arrays([company_info_at_base_year.index, company_info_at_base_year.scope]),
        )
        with warnings.catch_warnings():
            warnings.simplefilter("ignore")
            # pint units don't like being twisted from columns to rows, but it's ok
            df = df_t[idx].T
        return df

    def _get_decarbonizations_paths(self, intensity_benchmarks_t: pd.DataFrame) -> pd.DataFrame:
        """
        Overrides subclass method
        Returns a DataFrame with the projected decarbonization paths for the supplied companies in intensity_benchmarks.
        :param: A DataFrame with company and intensity benchmarks per calendar year per row
        :return: A pd.DataFrame with company and decarbonisation path s per calendar year per row
        """
        return intensity_benchmarks_t.apply(lambda col: self._get_decarbonization(col))

    def _get_decarbonization(self, intensity_benchmark_ser: pd.Series) -> pd.Series:
        """
        Overrides subclass method
        returns a Series with the decarbonization path for a benchmark.
        :param: A Series with a company's intensity benchmarks per calendar year per row
        :return: A pd.Series with a company's decarbonisation paths per calendar year per row
        """
        ei_units = intensity_benchmark_ser.dtype.units
        last_ei = intensity_benchmark_ser[self.projection_controls.TARGET_YEAR].to(ei_units)
        ei_diff = (intensity_benchmark_ser[self.projection_controls.BASE_YEAR] - last_ei).to(ei_units)
        # We treat zero divided by zero as zero, not NaN.
        # Because our starting units are homogeneous and our target units are dimensionless, we do our math with magnitudes only.
        numerator_m = intensity_benchmark_ser.pint.m - last_ei.m
        mask = numerator_m == 0.0
        decarb_m = numerator_m.where(mask, numerator_m / ei_diff.m)
        return decarb_m.astype("pint[dimensionless]")

    def _convert_benchmark_to_series(self, benchmark: IBenchmark, scope: EScope) -> pd.Series:
        """
        extracts the company projected intensities or targets for a given scope
        :param scope: a scope
        :return: pd.Series
        """
        s = pd.Series(
            {
                p.year: p.value
                for p in benchmark.projections
                if p.year
                in range(
                    self.projection_controls.BASE_YEAR,
                    self.projection_controls.TARGET_YEAR + 1,
                )
            },
            name=(benchmark.sector, benchmark.region, scope),
            dtype=f"pint[{str(benchmark.benchmark_metric)}]",
        )
        return s

    def _get_intensity_benchmarks(
        self, company_sector_region_scope: Optional[pd.DataFrame] = None, scope_to_calc: Optional[EScope] = None
    ) -> pd.DataFrame:
        """
        Overrides subclass method
        returns dataframe of all EI benchmarks if COMPANY_SECTOR_REGION_SCOPE is None.  Otherwise
        returns a Dataframe with intensity benchmarks per company_id given a region and sector.
        :param company_sector_region_scope: DataFrame indexed by ColumnsConfig.COMPANY_ID
        with at least the following columns: ColumnsConfig.SECTOR, ColumnsConfig.REGION, and ColumnsConfig.SCOPE
        :return: A DataFrame with company and intensity benchmarks; rows are calendar years, columns are company data
        """
        if company_sector_region_scope is None:
            return self._EI_df_t
        sec_reg_scopes = company_sector_region_scope[["sector", "region", "scope"]]
        if scope_to_calc is not None:
            sec_reg_scopes = sec_reg_scopes[sec_reg_scopes.scope.eq(scope_to_calc)]
        sec_reg_scopes_mi = pd.MultiIndex.from_frame(sec_reg_scopes).unique()
        bm_proj_t = self._EI_df_t.loc[
            range(
                self.projection_controls.BASE_YEAR,
                self.projection_controls.TARGET_YEAR + 1,
            ),
            # Here we gather all requested combos as well as ensuring we have 'Global' regional coverage
            # for sector/scope combinations that arrive with unknown region values
            [
                col
                for col in sec_reg_scopes_mi.append(
                    pd.MultiIndex.from_frame(sec_reg_scopes.assign(region="Global"))
                ).unique()
                if col in self._EI_df_t.columns
            ],
        ]
        # This piece of work essentially does a column-based join (to avoid extra transpositions)
        result = pd.concat(
            [
                bm_proj_t[tuple(ser)].rename((idx, ser.iloc[2]))
                if tuple(ser) in bm_proj_t
                else bm_proj_t[ser_global].rename((idx, ser.iloc[2]))
                if (
                    ser_global := (
                        ser.iloc[0],
                        "Global",
                        ser.iloc[2],
                    )
                )
                in bm_proj_t
                else pd.Series()
                for idx, ser in sec_reg_scopes.iterrows()
            ],
            axis=1,
        ).dropna(axis=1, how="all")
        result.columns = pd.MultiIndex.from_tuples(result.columns, names=["company_id", "scope"])
        return result


class BaseCompanyDataProvider(CompanyDataProvider):
    """
    Data provider skeleton for JSON files parsed by the fastAPI json encoder. This class serves primarily for connecting
    to the ITR tool via API.

    :param companies: A list of ICompanyData objects that each contain fundamental company data
    :param column_config: An optional ColumnsConfig object containing relevant variable names
    :param projection_controls: An optional ProjectionControls object containing projection settings
    """

    def __init__(
        self,
        companies: List[ICompanyData],
        column_config: Type[ColumnsConfig] = ColumnsConfig,
        projection_controls: ProjectionControls = ProjectionControls(),
    ):
        super().__init__()
        self._own_data = True
        self._column_config = column_config
        self.projection_controls = projection_controls
        # In the initialization phase, `companies` has minimal fundamental values (company_id, company_name, sector, region,
        # but not projected_intensities, projected_targets, etc)
        self._companies = companies
        # Initially we don't have to do any allocation of emissions across multiple sectors, but if we do, we'll update the index here.
        self._bm_allocation_index = pd.DataFrame().index

    @property
    def column_config(self) -> Type[ColumnsConfig]:
        """
        :return: ColumnsConfig values for this Data Provider
        """
        return self._column_config

    @property
    def own_data(self) -> bool:
        """
        Return True if this object contains its own data; false if data housed elsewhere
        """
        return self._own_data

    def get_projection_controls(self) -> ProjectionControls:
        return self.projection_controls

    def get_company_ids(self) -> List[str]:
        company_ids = [c.company_id for c in self._companies]
        return company_ids

    def _validate_projected_trajectories(
        self, companies: List[ICompanyData], ei_benchmarks: IntensityBenchmarkDataProvider
    ):
        """
        Called when benchmark data is first known, or when projection control parameters or benchmark data changes.
        COMPANIES are a list of companies with historic data that need to be projected.
        EI_BENCHMARKS are the benchmarks for all sectors, regions, and scopes
        In previous incarnations of this function, no benchmark data was needed for any reason.
        """
        if hasattr(ei_benchmarks, "_EI_df_t"):
            ei_df_t: pd.DataFrame = ei_benchmarks._EI_df_t
        else:
            raise AttributeError(f"object {ei_benchmarks} does not have _EI_df_t attribute")
        company_ids_without_data = [
            c.company_id for c in companies if c.historic_data.empty and c.projected_intensities.empty
        ]
        if company_ids_without_data:
            error_message = (
                "Provide either historic emission data or projections for companies with "
                f"IDs {company_ids_without_data}"
            )
            logger.error(error_message)
            raise ValueError(error_message)
        companies_without_historic_data = [c for c in companies if c.historic_data.empty]
        if companies_without_historic_data:
            # Can arise from degenerate test cases
            pass
        base_year = self.projection_controls.BASE_YEAR
        for company in companies_without_historic_data:
            scope_em = {}
            scope_ei = {}
            if not company.projected_intensities.empty:
                for scope_name in EScope.get_scopes():
                    if isinstance(
                        company.projected_intensities[scope_name],
                        DF_ICompanyEIProjections,
                    ):
                        scope_ei[scope_name] = [
                            IEIRealization(
                                year=base_year,
                                value=company.projected_intensities[scope_name].projections[base_year],
                            )
                        ]
                    elif company.projected_intensities[scope_name] is None:
                        scope_ei[scope_name] = []
                    else:
                        # Should not be reached, but this gives right answer if it is.
                        scope_ei[scope_name] = [
                            eir.value
                            for eir in company.projected_intensities[scope_name].projections
                            if eir.year == base_year
                        ]
                scope_em = {
                    scope: [
                        IEmissionRealization(
                            year=base_year,
                            value=ei[0].value * company.base_year_production,  # type: ignore
                        )
                    ]
                    if ei
                    else []
                    for scope, ei in scope_ei.items()
                }
            else:
                scope_em["S1"] = scope_em["S2"] = []
                scope_em["S3"] = [IEmissionRealization(year=base_year, value=company.ghg_s3)] if company.ghg_s3 else []
                scope_em["S1S2"] = [IEmissionRealization(year=base_year, value=company.ghg_s1s2)]
                scope_em["S1S2S3"] = (
                    [IEmissionRealization(year=base_year, value=company.ghg_s1s2 + company.ghg_s3)]
                    if company.ghg_s1s2 and company.ghg_s3
                    else []
                )
                scope_ei = {
                    scope: [
                        IEIRealization(
                            year=base_year,
                            value=em[0].value / company.base_year_production,  # type: ignore
                        )
                    ]
                    if em
                    else []
                    for scope, em in scope_em.items()
                }
            company.historic_data = IHistoricData(
                productions=[IProductionRealization(year=base_year, value=company.base_year_production)],
                emissions=IHistoricEmissionsScopes(**scope_em),
                emissions_intensities=IHistoricEIScopes(**scope_ei),
            )
        companies_with_base_year_production = []
        companies_with_projections = []
        companies_without_base_year_production = []
        companies_without_projections = []
        for c in companies:
            if c.projected_intensities.empty:
                companies_without_projections.append(c)
            else:
                companies_with_projections.append(c)
            if c.base_year_production and not ITR.isna(c.base_year_production):
                companies_with_base_year_production.append(c)
            elif base_year_production_list := [
                p for p in c.historic_data.productions if p.year == base_year and not ITR.isna(p.value)
            ]:
                c.base_year_production = base_year_production_list[0].value
                companies_with_base_year_production.append(c)
            else:
                companies_without_base_year_production.append(c)
        if companies_without_projections:
            new_company_projections = EITrajectoryProjector(self.projection_controls, ei_df_t).project_ei_trajectories(
                companies_without_projections
            )
            for c in new_company_projections:
                assert c.base_year_production is not None
                production_units = c.base_year_production.units
                if c.projected_intensities.S1S2 is None:
                    # When Gas Utilities split out S3, they often don't drag along S1S2 (and S3 are the biggies anyway)
                    assert c.projected_intensities.S3 is not None
                    production_value = c.ghg_s3 / c.projected_intensities.S3.projections[base_year]
                else:
                    production_value = c.ghg_s1s2 / c.projected_intensities.S1S2.projections[base_year]
                c.base_year_production = production_value.to(production_units)
                if not ITR.isna(c.base_year_production):
                    for i, p in enumerate(c.historic_data.productions):
                        if p.year == base_year:
                            c.historic_data.productions[i] = IProductionRealization(
                                year=base_year, value=c.base_year_production
                            )
                            break
                    for i, c2 in enumerate(companies_without_base_year_production):
                        if c.company_id == c2.company_id:
                            del companies_without_base_year_production[i]
                            break
            companies = companies_with_projections + new_company_projections
        if companies_without_base_year_production:
            logger.error(
                f"Companies without base year production: {[c.company_id for c in companies_without_base_year_production]}"
            )
        # Normalize all intensity metrics to match benchmark intensity metrics (as much as we can)
        logger.info("Normalizing intensity metrics")
        for company in companies:
            sector = company.sector
            region = company.region
            if (sector, region) in ei_df_t.columns:
                ei_dtype = ei_df_t[(sector, region)].dtypes.iloc[0]
            elif (sector, "Global") in ei_df_t.columns:
                ei_dtype = ei_df_t[(sector, "Global")].dtypes.iloc[0]
            else:
                continue
            for scope in EScope.get_scopes():
                if company.projected_intensities[scope]:
                    setattr(
                        company.projected_intensities,
                        scope,
                        DF_ICompanyEIProjections(
                            ei_metric=str(ei_dtype.units),
                            projections=company.projected_intensities[scope].projections,
                        ),
                    )
        logger.info("Done normalizing intensity metrics")
        self._companies = companies

    # Because this presently defaults to S1S2 always, targets spec'd for S1 only, S2 only, or S1+S2+S3 are not well-handled.
    def _convert_projections_to_series(
        self, company: ICompanyData, feature: str, scope: EScope = EScope.S1S2
    ) -> pd.Series:
        """
        extracts the company projected intensities or targets for a given scope
        :param feature: PROJECTED_TRAJECTORIES or PROJECTED_TARGETS (both are intensities)
        :param scope: a scope
        :return: pd.Series
        """
        company_dict = company.model_dump()
        production_units = str(company_dict[self.column_config.PRODUCTION_METRIC])
        emissions_units = str(company_dict[self.column_config.EMISSIONS_METRIC])

        if company_dict[feature][scope.name]:
            # Simple case: just one scope
            projections = company_dict[feature][scope.name]["projections"]
            if isinstance(projections, pd.Series):
                # FIXME: should do this upstream somehow
                projections.name = (company.company_id, scope)
                return projections.loc[
                    pd.Index(
                        range(
                            self.projection_controls.BASE_YEAR,
                            self.projection_controls.TARGET_YEAR + 1,
                        )
                    )
                ]
            return pd.Series(
                {
                    p["year"]: p["value"]
                    for p in projections
                    if p["year"]
                    in range(
                        self.projection_controls.BASE_YEAR,
                        self.projection_controls.TARGET_YEAR + 1,
                    )
                },
                name=(company.company_id, scope),
                dtype=f"pint[{emissions_units}/({production_units})]",
            )
        else:
            assert False
            # Complex case: S1+S2 or S1+S2+S3...we really don't handle yet
            scopes = [EScope[s] for s in scope.value.split("+")]
            projection_scopes = {
                s: company_dict[feature][s]["projections"] for s in scopes if company_dict[feature][s.name]
            }
            if len(projection_scopes) > 1:
                projection_series = {}
                for s in scopes:
                    projection_series[s] = pd.Series(
                        {
                            p["year"]: p["value"]
                            for p in company_dict[feature][s.name]["projections"]
                            if p["year"]
                            in range(
                                self.projection_controls.BASE_YEAR,
                                self.projection_controls.TARGET_YEAR + 1,
                            )
                        },
                        name=(company.company_id, s),
                        dtype=f"pint[{emissions_units}/({production_units})]",
                    )
                series_adder = partial(pd.Series.add, fill_value=0)
                res = reduce(series_adder, projection_series.values())
                return res
            elif len(projection_scopes) == 0:
                return pd.Series(
                    {
                        year: np.nan
                        for year in range(
                            self.historic_years[-1] + 1,
                            self.projection_controls.TARGET_YEAR + 1,
                        )
                    },
                    name=company.company_id,
                    dtype=f"pint[{emissions_units}/({production_units})]",
                )
            else:
                projections = company_dict[feature][list(projection_scopes.keys())[0]]["projections"]

    def _calculate_target_projections(
        self,
        production_bm: ProductionBenchmarkDataProvider,
        ei_bm: IntensityBenchmarkDataProvider,
    ):
        """
        We cannot calculate target projections until after we have loaded benchmark data.
        We do so when companies are associated with benchmarks, in the DataWarehouse construction

        :param production_bm: A Production Benchmark (multi-sector, single-scope, 2020-2050)
        :param ei_bm: Intensity Benchmarks for all sectors and scopes defined by the benchmark, 2020-2050
        """
        with warnings.catch_warnings():
            warnings.simplefilter("ignore")
            # FIXME: Note that we don't need to call with a scope, because production is independent of scope.
            # We use the arbitrary EScope.AnyScope just to be explicit about that.
            df_partial_pp = getattr(production_bm, "_get_projected_production")(EScope.AnyScope)

        ei_df_t = ei_bm._get_intensity_benchmarks()

        for c in self._companies:
            if not c.projected_targets.empty:
                continue
            if c.target_data is None:
                logger.warning(f"No target data for {c.company_name}")
            else:
                base_year_production = next(
                    (p.value for p in c.historic_data.productions if p.year == self.projection_controls.BASE_YEAR),
                    None,
                )
                try:
                    co_cumprod = df_partial_pp.loc[c.sector, c.region, EScope.AnyScope] * base_year_production
                except KeyError:
                    # FIXME: Should we fix region info upstream when setting up comopany data?
                    co_cumprod = df_partial_pp.loc[c.sector, "Global", EScope.AnyScope] * base_year_production
                try:
                    if ei_bm:
                        if (c.sector, c.region) in ei_df_t.columns:
                            df = ei_df_t.loc[:, (c.sector, c.region)]
                        elif (c.sector, "Global") in ei_df_t.columns:
                            df = ei_df_t.loc[:, (c.sector, "Global")]
                        else:
                            logger.error(
                                f"company {c.company_name} with ID {c.company_id} sector={c.sector} region={c.region} not in EI benchmark"
                            )
                            df = None
                    else:
                        df = None
                    c.projected_targets = EITargetProjector(self.projection_controls).project_ei_targets(
                        c,
                        align_production_to_bm(co_cumprod, df.iloc[:, 0]),
                        df,
                    )
                except IndexError as err:
                    import traceback

                    logger.error(f"While calculating target projections for {c.company_id}, raised IndexError({err})")
                    traceback.print_exc()
                    logger.info("Continuing from _calculate_target_projections...")
                    c.projected_targets = ITR.interfaces.empty_ICompanyEIProjectionsScopes
                except Exception as err:
                    import traceback

                    logger.error(
                        f"While calculating target projections for {c.company_id}, raised {err} (possible intensity vs. absolute unit mis-match?)"
                    )
                    traceback.print_exc()
                    logger.info("Continuing from _calculate_target_projections...")
                    c.projected_targets = ITR.interfaces.empty_ICompanyEIProjectionsScopes

    # ??? Why prefer TRAJECTORY over TARGET?
    def _get_company_intensity_at_year(self, year: int, company_ids: List[str]) -> pd.Series:
        """
        Returns projected intensities for a given set of companies and year
        :param year: calendar year
        :param company_ids: List of company ids
        :return: pd.Series with intensities for given company ids
        """
        return self.get_company_projected_trajectories(company_ids, year=year)

    def get_company_data(self, company_ids: Optional[List[str]] = None) -> List[ICompanyData]:
        """
        Get all relevant data for a list of company ids (ISIN), or all company data if `company_ids` is None.
        This method should return a list of ICompanyData instances.

        :param company_ids: A list of company IDs (ISINs)
        :return: A list containing the company data
        """
        if company_ids is None:
            return self._companies

        company_data = [company for company in self._companies if company.company_id in company_ids]

        if len(company_data) is not len(company_ids):
            missing_ids = set(company_ids) - set(self.get_company_ids())
            logger.warning(
                f"Companies not found in fundamental data and excluded from further computations: " f"{missing_ids}"
            )

        return company_data

    def get_value(self, company_ids: List[str], variable_name: str) -> pd.Series:
        """
        Gets the value of a variable for a list of companies ids
        :param company_ids: list of company ids
        :param variable_name: variable name of the projected feature
        :return: series of values
        """
        # FIXME: this is an expensive operation as it converts all fields in the model just to get a single VARIABLE_NAME
        return self.get_company_fundamentals(company_ids)[variable_name]

    def get_company_intensity_and_production_at_base_year(self, company_ids: List[str]) -> pd.DataFrame:
        """
        overrides subclass method
        :param: company_ids: list of company ids
        :return: DataFrame the following columns :
        ColumnsConfig.COMPANY_ID, ColumnsConfig.PRODUCTION_METRIC, ColumnsConfig.BASE_EI,
        ColumnsConfig.SECTOR, ColumnsConfig.REGION, ColumnsConfig.SCOPE,
        ColumnsConfig.GHG_SCOPE12, ColumnsConfig.GHG_SCOPE3

        The BASE_EI column is for the scope in the SCOPE column.
        """
        # FIXME: this creates an untidy data mess.  GHG_SCOPE12 and GHG_SCOPE3 are anachronisms.
        # company_data = self.get_company_data(company_ids)
        df_fundamentals = self.get_company_fundamentals(company_ids)
        base_year = self.projection_controls.BASE_YEAR
        company_info = df_fundamentals.loc[
            company_ids,
            [
                self.column_config.SECTOR,
                self.column_config.REGION,
                self.column_config.BASE_YEAR_PRODUCTION,
                self.column_config.GHG_SCOPE12,
                self.column_config.GHG_SCOPE3,
            ],
        ]
        # Do rely on getting info from projections; Don't grovel through historic data instead
        ei_at_base = self._get_company_intensity_at_year(base_year, company_ids).rename(self.column_config.BASE_EI)
        # historic_ei = { (company.company_id, scope): { self.column_config.BASE_EI: eir.value }
        #                 for scope in EScope.get_result_scopes()
        #                 for company in company_data
        #                 for eir in getattr(company.historic_data.emissions_intensities, scope.name)
        #                 if eir.year==base_year }
        #
        # ei_at_base = pd.DataFrame.from_dict(historic_ei, orient='index')
        # ei_at_base.index.names=['company_id', 'scope']
        df = company_info.merge(ei_at_base, left_index=True, right_index=True)
        df.reset_index("scope", inplace=True)
        cols = df.columns.tolist()
        df = df[cols[1:3] + [cols[0]] + cols[3:]]
        return df

    def get_company_fundamentals(self, company_ids: List[str]) -> pd.DataFrame:
        """
        :param company_ids: A list of company IDs
        :return: A pandas DataFrame with company fundamental info per company (company_id is a column)
        """
        excluded_cols = [
            "projected_targets",
            "projected_intensities",
            "historic_data",
            "target_data",
        ]
        df = pd.DataFrame.from_records(
            [
                dict(ICompanyData.model_validate({k: v for k, v in dict(c).items() if k not in excluded_cols}))
                for c in self.get_company_data(company_ids)
            ]
        ).set_index(self.column_config.COMPANY_ID)
        return df

    def get_company_projected_trajectories(self, company_ids: List[str], year=None) -> pd.DataFrame:
        """
        :param company_ids: A list of company IDs
        :param year: values for a specific year, or all years if None
        :return: A pandas DataFrame with projected intensity trajectories per company, indexed by company_id and scope
        """
        c_ids: List[str] = []
        scopes: List[EScope] = []
        projections: List[DF_ICompanyEIProjections] = []

        for c in self._companies:
            if c.company_id in company_ids:
                for scope_name in EScope.get_scopes():
                    if c.projected_intensities[scope_name]:
                        c_ids.append(c.company_id)
                        scopes.append(EScope[scope_name])
                        projections.append(c.projected_intensities[scope_name].projections)

        if len(projections) == 0:
            return pd.DataFrame()
        index = pd.MultiIndex.from_tuples(zip(c_ids, scopes), names=["company_id", "scope"])
        if year is not None:
            values = list(map(cast(Callable[[pd.Series], Any], lambda x: x[year].squeeze()), projections))
            with warnings.catch_warnings():
                warnings.simplefilter("ignore")
                # pint units don't like columns of heterogeneous data...tough!
                return pd.Series(data=values, index=index, name=year)
        else:
            values = projections
            with warnings.catch_warnings():
                warnings.simplefilter("ignore")
                return pd.DataFrame(data=values, index=index)

    def get_company_projected_targets(self, company_ids: List[str], year=None) -> pd.DataFrame:
        """
        :param company_ids: A list of company IDs
        :param year: values for a specific year, or all years if None
        :return: A pandas DataFrame with projected intensity targets per company, indexed by company_id
        """
        # Tempting as it is to follow the pattern of constructing the same way we create `projected_trajectories`
        # targets are trickier because they have ragged left edges that want to fill with NaNs when put into DataFrames.
        # _convert_projections_to_series has the nice side effect that PintArrays produce NaNs with units.
        # So if we just need a year from this dataframe, we compute the whole dataframe and return one column.
        # Feel free to write a better implementation if you have time!
        target_list = [
            self._convert_projections_to_series(c, self.column_config.PROJECTED_TARGETS, EScope[scope_name])
            for c in self.get_company_data(company_ids)
            for scope_name in EScope.get_scopes()
            if c.projected_targets[scope_name]
        ]
        if target_list:
            with warnings.catch_warnings():
                # pd.DataFrame.__init__ (in pandas/core/frame.py) ignores the beautiful dtype information adorning the pd.Series list elements we are providing.  Sad!
                warnings.simplefilter("ignore")
                # If target_list produces a ragged left edge, resort columns so that earliest year is leftmost
                df = pd.DataFrame(target_list).sort_index(axis=1)
                df.index.set_names(["company_id", "scope"], inplace=True)
                if year is not None:
                    return df[year]
                return df
        return pd.DataFrame()

    def _allocate_emissions(
        self,
        new_companies: List[ICompanyData],
        benchmarks_projected_ei: IntensityBenchmarkDataProvider,
        projection_controls: ProjectionControls,
    ):
        """
        Use benchmark data from `ei_benchmarks` to allocate sector-level emissions from aggregated emissions.
        For example, a Utility may supply both Electricity and Gas to customers, reported separately.
        When we split the company into Electricity and Gas lines of business, we can allocate Scope emissions
        to the respective lines of business using benchmark averages to guide the allocation.
        """
        logger.info("Allocating emissions to align with benchmark data")
        bm_ei_df_t = benchmarks_projected_ei._get_intensity_benchmarks()
        bm_sectors = bm_ei_df_t.columns.get_level_values("sector").unique().to_list()
        base_year = self.get_projection_controls().BASE_YEAR

        from collections import defaultdict

        sectors_dict = defaultdict(list)
        region_dict = {}
        historic_dict = {}

        for c in new_companies:
            orig_id, sector = c.company_id.split("+")
            if sector in bm_sectors:
                sectors_dict[orig_id].append(sector)
            else:
                logger.error(f"No benchmark sector data for {orig_id}: sector = {sector}")
                continue
            if (sector, c.region) in bm_ei_df_t.columns:
                region_dict[orig_id] = c.region
            elif (sector, "Global") in bm_ei_df_t.columns:
                region_dict[orig_id] = "Global"
            else:
                logger.error(f"No benchmark region data for {orig_id}: sector = {sector}; region = {c.region}")
                continue

            # Though we mutate below, it's our own unique copy of c.historic_data we are mutating, so OK
            historic_dict[c.company_id] = c.historic_data

        for orig_id, sectors in sectors_dict.items():
            region = region_dict[orig_id]
            sector_ei = [
                (
                    sector,
                    scope,
                    bm_ei_df_t.loc[:, (sector, region, scope)][base_year],
                )
                for scope in EScope.get_result_scopes()
                # This only saves us from having data about sectorized alignments we might not need.  It doesn't affect the emissions being allocated (or not).
                if (c.company_id, scope.name) in self._bm_allocation_index
                for sector in sectors
                if (sector, region, scope) in bm_ei_df_t.columns
                and historic_dict["+".join([orig_id, sector])].emissions[scope.name]
            ]
            sector_ei_df = pd.DataFrame(sector_ei, columns=["sector", "scope", "ei"]).set_index(["sector"])
            sector_prod_df = pd.DataFrame(
                [
                    (sector, prod.value)
                    for sector in sectors
                    for prod in historic_dict["+".join([orig_id, sector])].productions
                    # FIXME: if we don't have proudction values for BASE_YEAR, this fails!  See 'US2333311072+Gas Utilities'
                    if prod.year == base_year
                ],
                columns=["sector", "prod"],
            ).set_index("sector")
            sector_em_df = (
                sector_ei_df.join(sector_prod_df)
                .assign(em=lambda x: x["ei"] * x["prod"])
                .set_index("scope", append=True)
                .drop(columns=["ei", "prod"])
            )
            # Only now can we drop whatever is not in self.company_data._bm_allocation_index from sector_em_df
            if self._bm_allocation_index.empty:
                # No allocations to make for any companies
                continue
            to_allocate_idx = self._bm_allocation_index[
                self._bm_allocation_index.map(lambda x: x[0].startswith(orig_id))
            ].map(lambda x: (x[0].split("+")[1], EScope[x[1]]))
            if to_allocate_idx.empty:
                logger.info(f"Already allocated emissions for {orig_id} across {sectors}")
                continue
            # FIXME: to_allocate_idx is missing S1S2S3 for US2091151041
            to_allocate_idx.names = ["sector", "scope"]
            try:
                sector_em_df = sector_em_df.loc[sector_em_df.index.intersection(to_allocate_idx)].astype(
                    "pint[Mt CO2e]"
                )
            except DimensionalityError:
                # breakpoint()
                assert False
            em_tot = sector_em_df.groupby("scope")["em"].sum()
            # The alignment calculation: Company Scope-Sector emissions = Total Company Scope emissions * (BM Scope Sector / SUM(All Scope Sectors of Company))
            aligned_em = [
                (
                    sector,
                    [
                        (
                            scope,
                            list(
                                map(
                                    lambda em: (
                                        em[0],
                                        em[1]
                                        * sector_em_df.loc[(sector, scope)].squeeze()
                                        / em_tot.loc[scope].squeeze(),
                                    ),
                                    [
                                        (em.year, em.value)
                                        for em in historic_dict["+".join([orig_id, sector])].emissions[scope.name]
                                    ],
                                )
                            ),
                        )
                        for scope in em_tot.index
                        if em_tot.loc[scope].squeeze().m != 0.0
                    ],
                )
                for sector in sectors
            ]

            # Having done all scopes and sectors for this company above, replace historic Em and EI data below
            for sector_aligned in aligned_em:
                sector, scopes = sector_aligned
                historic_sector = historic_dict["+".join([orig_id, sector])]
                assert historic_sector is not None
                # print(f"Historic {sector} initially\n{historic_sector.emissions}")
                for scope_tuple in scopes:
                    scope, em_list = scope_tuple
                    setattr(
                        historic_sector.emissions,
                        scope.name,
                        list(
                            map(
                                lambda em: IEmissionRealization(year=em[0], value=em[1].to("Mt CO2e")),
                                em_list,
                            )
                        ),
                    )
                    prod_list = historic_sector.productions
                    ei_list = list(
                        map(
                            lambda em_p: IEIRealization(
                                year=em_p[0].year,
                                value=Q_(
                                    np.nan,
                                    f"({em_p[0].value.u}) / ({em_p[1].value.u})",  # type: ignore
                                )
                                if em_p[1].value.m == 0.0  # type: ignore
                                else em_p[0].value / em_p[1].value,
                            ),
                            zip(historic_sector.emissions[scope.name], prod_list),
                        )
                    )
                    setattr(historic_sector.emissions_intensities, scope.name, ei_list)
                # print(f"Historic {sector} adjusted\n{historic_dict['+'.join([orig_id, sector])].emissions}")
        logger.info("Sector alignment complete")


class EIProjector(object):
    """
    This class implements generic projection functions used for both trajectory and target projection.
    """

    def __init__(self, projection_controls: ProjectionControls = ProjectionControls()):
        self.projection_controls = projection_controls

    def _get_bounded_projections(self, results) -> List[ICompanyEIProjection]:
        if isinstance(results, list):
            projections = [
                projection
                for projection in results
                if projection.year
                in range(
                    self.projection_controls.BASE_YEAR,
                    self.projection_controls.TARGET_YEAR + 1,
                )
            ]
        else:
            projections = [
                ICompanyEIProjection(year=year, value=value)
                for year, value in results.items()
                if year
                in range(
                    self.projection_controls.BASE_YEAR,
                    self.projection_controls.TARGET_YEAR + 1,
                )
            ]
        return projections


class EITrajectoryProjector(EIProjector):
    """
    This class projects emissions intensities on company level based on historic data on:
    - A company's emission history (in t CO2)
    - A company's production history (units depend on industry, e.g. TWh for electricity)

    It returns the full set of both historic emissions intensities and projected emissions intensities.
    """

    # EI benchmark data indexed by SECTOR, REGION, and SCOPE

    def __init__(
        self,
        projection_controls: ProjectionControls = ProjectionControls(),
        ei_df_t=None,
        *args,
        **kwargs,
    ):
        super().__init__(projection_controls=projection_controls)
        self._EI_df_t = pd.DataFrame() if ei_df_t is None else ei_df_t

    def project_ei_trajectories(self, companies: List[ICompanyData], backfill_needed=True) -> List[ICompanyData]:
        historic_df = self._extract_historic_df(companies)
        # This modifies historic_df in place...which feeds the intensity extrapolations below
        self._align_and_compute_missing_historic_ei(companies, historic_df)
        historic_years = [column for column in historic_df.columns if isinstance(column, int)]
        projection_years = range(max(historic_years), self.projection_controls.TARGET_YEAR + 1)
        with warnings.catch_warnings():
            # Don't worry about warning that we are intentionally dropping units as we transpose
            warnings.simplefilter("ignore")
            historic_ei_t = asPintDataFrame(
                historic_df[historic_years].query(f"variable=='{VariablesConfig.EMISSIONS_INTENSITIES}'").T
            ).pint.dequantify()
            historic_ei_t.index.name = "year"
        if backfill_needed:
            # Fill in gaps between BASE_YEAR and the first data we have
            if ITR.HAS_UNCERTAINTIES:
                historic_ei_t = historic_ei_t.map(lambda x: np.nan if ITR.isna(x) else x)
            backfilled_t = historic_ei_t.bfill(axis=0)
            # FIXME: this hack causes backfilling only on dates on or after the first year of the benchmark, which keeps it from disrupting current test cases
            # while also working on real-world use cases.  But we need to formalize this decision.
            backfilled_t = backfilled_t.reset_index()
            backfilled_t = backfilled_t.where(
                backfilled_t.year >= self.projection_controls.BASE_YEAR,
                historic_ei_t.reset_index(),
            )
            backfilled_t.set_index("year", inplace=True)
            if not historic_ei_t.compare(backfilled_t).empty:
                logger.warning(
                    f"some data backfilled to {self.projection_controls.BASE_YEAR} for company_ids in list {historic_ei_t.compare(backfilled_t).columns.get_level_values('company_id').unique().tolist()}"
                )
                historic_ei_t = backfilled_t.sort_index(axis=1)
                for company in companies:
                    if ITR.isna(company.base_year_production):
                        # If we have no valid production data, we cannot use EI data to compute emissions
                        continue
                    for ghg_attr, ghg_scope in [
                        (ColumnsConfig.GHG_SCOPE3, EScope.S3),
                        (ColumnsConfig.GHG_SCOPE12, EScope.S1S2),
                    ]:
                        if ITR.isna(getattr(company, ghg_attr)):
                            try:
                                idx = (company.company_id, "Emissions Intensities", ghg_scope)
                                setattr(
                                    company,
                                    ghg_attr,
                                    Q_(
                                        historic_ei_t[idx].loc[self.projection_controls.BASE_YEAR].squeeze(),
                                        historic_ei_t[idx].columns[0],
                                    )
                                    * company.base_year_production,
                                )
                            except KeyError:
                                # If it's not there, we'll complain later
                                pass
        standardized_ei_t = self._standardize(historic_ei_t)
        intensity_trends_t = self._get_trends(standardized_ei_t)
        extrapolated_t = self._extrapolate(intensity_trends_t, projection_years, historic_ei_t)
        # Restrict projection to benchmark years
        extrapolated_t = extrapolated_t[extrapolated_t.index >= self.projection_controls.BASE_YEAR]
        # Restore row-wise shape of DataFrame
        with warnings.catch_warnings():
            warnings.simplefilter("ignore")
            # pint units don't like being twisted from columns to rows, but it's ok
            self._add_projections_to_companies(companies, extrapolated_t.pint.quantify())
        return companies

    def _extract_historic_df(self, companies: List[ICompanyData]) -> pd.DataFrame:
        data = []
        for company in companies:
            if company.historic_data.empty:
                continue
            c_hd = company.historic_data
            if len(c_hd.productions):
                data.append(self._historic_productions_to_dict(company.company_id, c_hd.productions))
            if not c_hd.emissions.empty:
                data.extend(self._historic_emissions_to_dicts(company.company_id, c_hd.emissions))
            if not c_hd.emissions_intensities.empty:
                data.extend(self._historic_ei_to_dicts(company.company_id, c_hd.emissions_intensities))
        if not data:
            logger.error(f"No historic data for companies: {[c.company_id for c in companies]}")
            raise ValueError("No historic data anywhere")
        df = pd.DataFrame.from_records(data).set_index(
            [ColumnsConfig.COMPANY_ID, ColumnsConfig.VARIABLE, ColumnsConfig.SCOPE]
        )

        # Note that the first valid index may well be Quantity with a NaN value--that's fine
        # We just need to fill in the pure NaNs that arise from very ragged data
        with warnings.catch_warnings():
            # TODO: need to investigate whether there is a more sane way to avoid unit warnings
            warnings.simplefilter("ignore")
            df_first_valid = df.apply(lambda x: x[x.first_valid_index()], axis=1)
        df_filled = df.fillna(df.apply(lambda x: df_first_valid.map(lambda y: Q_(np.nan, y.u))))
        return df_filled

    def _historic_productions_to_dict(self, id: str, productions: List[IProductionRealization]) -> Dict[Any, Any]:
        """
        Construct a dictionary that will later turned into a DataFrame indexed by COMAPNY_ID, VARIABLE, and SCOPE.
        In this case (Production), scope is 'Production'.
        Columns are YEARs and values are Quantiities.
        """
        prods = {prod.year: prod.value for prod in productions}
        return {
            ColumnsConfig.COMPANY_ID: id,  # type: ignore
            ColumnsConfig.VARIABLE: VariablesConfig.PRODUCTIONS,  # type: ignore
            ColumnsConfig.SCOPE: "Production",  # type: ignore
            **prods,
        }

    def _historic_emissions_to_dicts(self, id: str, emissions_scopes: IHistoricEmissionsScopes) -> List[Dict[Any, Any]]:
        """
        Construct a dictionary that will later turned into a DataFrame indexed by COMAPNY_ID, VARIABLE, and SCOPE.
        In this case (Emissions), scopes are 'S1', 'S2', 'S3', 'S1S2', and 'S1S2S3'.
        Columns are YEARs and values are Quantiities.
        """
        data = []
        for scope, emissions in dict(emissions_scopes).items():
            if emissions:
                ems = {em["year"]: em["value"] for em in emissions}
                data.append(
                    {
                        ColumnsConfig.COMPANY_ID: id,
                        ColumnsConfig.VARIABLE: VariablesConfig.EMISSIONS,
                        ColumnsConfig.SCOPE: EScope[scope],
                        **ems,
                    }
                )
        return data

    def _historic_ei_to_dicts(self, id: str, intensities_scopes: IHistoricEIScopes) -> List[Dict[Any, Any]]:
        data = []
        for scope, intensities in dict(intensities_scopes).items():
            if intensities:
                intsties = {intsty["year"]: intsty["value"] for intsty in intensities}
                data.append(
                    {
                        ColumnsConfig.COMPANY_ID: id,
                        ColumnsConfig.VARIABLE: VariablesConfig.EMISSIONS_INTENSITIES,
                        ColumnsConfig.SCOPE: EScope[scope],
                        **intsties,
                    }
                )
        return data

    # Each benchmark defines its own scope requirements on a per-sector/per-region basis.
    # The benchmark EI metrics (t CO2e/GJ) may not align with disclosed EI (t CO2/ CH4 / bcm)
    # So we both align the disclosed EI data to the benchmark metrics, and we fill data
    # gaps where EI can be immediately computed from emissions and production metrics.
    # No fancy estimations or allocations here.
    def _align_and_compute_missing_historic_ei(self, companies: List[ICompanyData], historic_df: pd.DataFrame):
        scopes = [EScope[scope_name] for scope_name in EScope.get_scopes()]
        missing_data = []
        misaligned_data = []
        # https://github.com/pandas-dev/pandas/issues/53053
        index_names = historic_df.index.names
        for company in companies:
            # Create keys to index historic_df DataFrame for readability
            production_key = (
                company.company_id,
                VariablesConfig.PRODUCTIONS,
                "Production",
            )
            emissions_keys = {scope: (company.company_id, VariablesConfig.EMISSIONS, scope) for scope in scopes}
            ei_keys = {
                scope: (
                    company.company_id,
                    VariablesConfig.EMISSIONS_INTENSITIES,
                    scope,
                )
                for scope in scopes
            }
            this_missing_data = []
            this_misaligned_data: List[str] = []
            append_this_missing_data = True
            try:
                aligned_production = asPintSeries(historic_df.loc[production_key])
            except KeyError:
                this_missing_data.append(f"{company.company_id} - Production")
                continue
            if self._EI_df_t.empty:
                pass
            else:
                if (company.sector, company.region) in self._EI_df_t.columns:
                    ei_df_t = self._EI_df_t.loc[:, (company.sector, company.region)]
                else:
                    ei_df_t = self._EI_df_t.loc[:, (company.sector, "Global")]
                # This assumes all benchmark scopes have the same units, so we can just choose the first
                # and lift this computation out of a loop
                try:
                    aligned_production = align_production_to_bm(aligned_production, ei_df_t.iloc[0])
                except DimensionalityError:
                    if not this_misaligned_data:
                        # We only need one such for our error report
                        this_misaligned_data.append(
                            f"{company.company_id} - {aligned_production.iloc[0].units} vs {ei_df_t.iloc[0].dtype.units}"
                        )
                    continue
            for scope in scopes:
                if ei_keys[scope] in historic_df.index:
                    assert company.historic_data.emissions_intensities[scope.name]
                    # We could check that our EI calculations agree with our disclosed EI data, but bad reference data in test cases would cause tests to fail
                    # assert all([historic_df.loc[emissions_keys[scope]].loc[item.year] / aligned_production.loc[item.year] == item.value
                    #            for item in company.historic_data.emissions_intensities[scope.name] if not pd.isna(item.value)])
                    append_this_missing_data = False
                    continue
                # Emissions intensities not yet computed for this scope
                try:  # All we will try is computing EI from Emissions / Production
                    historic_df.loc[ei_keys[scope]] = historic_df.loc[emissions_keys[scope]] / aligned_production
                    append_this_missing_data = False
                except KeyError:
                    this_missing_data.append(f"{company.company_id} - {scope.name}")
                    continue
                # Note that we don't actually add new-found data to company.historic data
                # ...only as the starting point for projections (in historic_df)
            if this_misaligned_data:
                misaligned_data.extend(this_misaligned_data)
            # This only happens if ALL scope data is missing.  If ANY scope data is present, we'll work with what we get.
            if this_missing_data and append_this_missing_data:
                missing_data.extend(this_missing_data)
        # https://github.com/pandas-dev/pandas/issues/53053
        historic_df.index.names = index_names
        if misaligned_data:
            warning_message = f"Ignoring unalignable production metrics with benchmark intensity metrics for these companies: {misaligned_data}"
            logger.warning(warning_message)
        if missing_data:
            error_message = (
                "Provide either historic emissions intensity data, or historic emission and "
                f"production data for these company - scope combinations: {missing_data}"
            )
            logger.error(error_message)
            raise ValueError(error_message)

    def _add_projections_to_companies(self, companies: List[ICompanyData], extrapolations_t: pd.DataFrame):
        projection_range = range(self.projection_controls.BASE_YEAR, self.projection_controls.TARGET_YEAR + 1)
        for company in companies:
            scope_projections: Dict[str, pd.Series | None] = {}
            scope_dfs = {}
            scope_names = EScope.get_scopes()
            for scope_name in scope_names:
                if not company.historic_data.emissions_intensities[scope_name]:
                    scope_projections[scope_name] = None
                    continue
                results = extrapolations_t[
                    (
                        company.company_id,
                        VariablesConfig.EMISSIONS_INTENSITIES,
                        EScope[scope_name],
                    )
                ]
                if not isinstance(results.dtype, PintType):
                    if results.isna().all():
                        # Pure NaN results (not Quantity(nan)) likely constructed from degenerate test case
                        scope_projections[scope_name] = None
                        continue
                    assert False
                # FIXME: is it OK to discard purely NAN results (and change the testsuite accordingly)?
                # if results.isna().all():
                #     scope_projections[scope_name] = None
                #     continue
                scope_dfs[scope_name] = results
                scope_projections[scope_name] = results[results.index.isin(projection_range)]
            if (
                scope_projections["S1S2"] is None
                and scope_projections["S1"] is not None
                and scope_projections["S2"] is not None
            ):
                results = scope_dfs["S1"] + scope_dfs["S2"]
                scope_dfs["S1S2"] = results
                scope_projections["S1S2"] = results[results.index.isin(projection_range)]
            if (
                scope_projections["S1S2S3"] is None
                and scope_projections["S1S2"] is not None
                and scope_projections["S3"] is not None
            ):
                results = scope_dfs["S1S2"] + scope_dfs["S3"]
                # We don't need to compute scope_dfs['S1S2S3'] because nothing further depends on accessing it here
                scope_projections["S1S2S3"] = results[results.index.isin(projection_range)]
            company.projected_intensities = ICompanyEIProjectionsScopes(**scope_projections)

    def _standardize(self, intensities_t: pd.DataFrame) -> pd.DataFrame:
        # At the starting point, we expect that if we have S1, S2, and S1S2 intensities, that S1+S2 = S1S2
        # After winsorization, this is no longer true, because S1 and S2 will be clipped differently than S1S2.

        # It is very convenient to integrate interpolation (which only works on numeric datatypes, not
        # quantities and not uncertainties) with the winsorization process.  So there's no separate
        # _interpolate method.
        winsorized_ei_t: pd.DataFrame = self._winsorize(intensities_t)
        return winsorized_ei_t

    def _winsorize(self, historic_ei_t: pd.DataFrame) -> pd.DataFrame:
        # quantile doesn't handle pd.NA inside Quantity; FIXME: we can use np.nan because not expecting UFloat in input data

        # Turns out we have to dequantify here: https://github.com/pandas-dev/pandas/issues/45968
        # Can try again when ExtensionArrays are supported by `quantile`, `clip`, and friends
        if ITR.HAS_UNCERTAINTIES:
            try:
                nominal_ei_t = historic_ei_t.apply(
                    lambda col: pd.Series(ITR.nominal_values(col.values), index=col.index, name=col.name)
                    if col.dtype.kind == "O"
                    else col.astype("float64")
                )
                err_ei_t = historic_ei_t.apply(
                    lambda col: pd.Series(ITR.std_devs(col.values), index=col.index, name=col.name)
                )
            except ValueError:
                logger.error("ValueError in _winsorize")
                raise
        else:
            # pint.dequantify did all the hard work for us
            nominal_ei_t = historic_ei_t
        # See https://github.com/hgrecco/pint-pandas/issues/114
        lower = nominal_ei_t.quantile(
            q=self.projection_controls.LOWER_PERCENTILE,
            axis="index",
            numeric_only=False,
        )
        upper = nominal_ei_t.quantile(
            q=self.projection_controls.UPPER_PERCENTILE,
            axis="index",
            numeric_only=False,
        )
        # FIXME: the clipping process can properly introduce uncertainties.  The low and high values that are clipped could be
        # replaced by the clipped values +/- the lower and upper percentile values respectively.
        winsorized_t: pd.DataFrame = nominal_ei_t.clip(lower=lower, upper=upper, axis="columns")
        wnom_t = winsorized_t.astype("float64").apply(
            lambda col: col.interpolate(
                method="linear",
                inplace=False,
                limit_direction="forward",
                limit_area="inside",
            )
        )
        if ITR.HAS_UNCERTAINTIES:
            werr_t = err_ei_t.apply(
                lambda col: col.where(
                    winsorized_t[col.name].notna(),
                    abs((wnom_col := wnom_t[col.name]).shift(1, fill_value=wnom_col.iloc[0])
                        - wnom_col.shift(-1, fill_value=wnom_col.iloc[-1])),
                )
            )
            uwinsorized_t = wnom_t.combine(werr_t, ITR.recombine_nom_and_std)
            return uwinsorized_t

        # FIXME: If we have S1, S2, and S1S2 intensities, should we treat winsorized(S1)+winsorized(S2) as winsorized(S1S2)?
        # FIXME: If we have S1S2 (or S1 and S2) and S3 and S1S23 intensities, should we treat winsorized(S1S2)+winsorized(S3) as winsorized(S1S2S3)?
        return wnom_t

    def _interpolate(self, historic_ei_t: pd.DataFrame) -> pd.DataFrame:
        # Interpolate NaNs surrounded by values, but don't extrapolate NaNs with last known value
        raise NotImplementedError

    def _get_trends(self, intensities_t: pd.DataFrame):
        # FIXME: rolling windows require conversion to float64.  Don't want to be a nuisance...
        intensities_t = intensities_t.apply(
            lambda col: col
            if col.dtype == np.float64
            # Float64 NA needs to be converted to np.nan before we can apply nominal_values
            else ITR.nominal_values(col.fillna(np.nan)).astype(np.float64)
        )
        # FIXME: Pandas 2.1
        # Treat NaN ratios as "unchnaged year on year"
        # FIXME Could we ever have UFloat NaNs here?  np.nan is valid UFloat.
        ratios_t: pd.DataFrame = intensities_t.rolling(window=2, closed="right").apply(
            func=self._year_on_year_ratio, raw=True
        )
        ratios_t = ratios_t.apply(lambda col: col.fillna(0) if all(col.map(lambda x: ITR.isna(x))) else col)

        # # Add weight to trend movements across multiple years (normalized to year-over-year, not over two years...)
        # # FIXME: we only want to do this for median, not mean.
        # if self.projection_controls.TREND_CALC_METHOD==pd.DataFrame.median:
        #     ratios_2 = ratios
        #     ratios_3: pd.DataFrame = intensities.rolling(window=3, axis='index', closed='right') \
        #         .apply(func=self._year_on_year_ratio, raw=True).div(2.0)
        #     ratios = pd.concat([ratios_2, ratios_3])
        # elif self.projection_controls.TREND_CALC_METHOD==pd.DataFrame.mean:
        #     pass
        # else:
        #     raise ValueError("Unhanlded TREND_CALC_METHOD")

        trends_t: pd.DataFrame = self.projection_controls.TREND_CALC_METHOD(ratios_t, axis="index", skipna=True).clip(  # type: ignore
            lower=self.projection_controls.LOWER_DELTA,
            upper=self.projection_controls.UPPER_DELTA,
        )
        return trends_t

    def _extrapolate(
        self,
        trends_t: pd.Series,
        projection_years: range,
        historic_ei_t: pd.DataFrame,
    ) -> pd.DataFrame:
        historic_ei_t = historic_ei_t[historic_ei_t.columns.intersection(trends_t.index)]
        # We need to do a mini-extrapolation if we don't have complete historic data

        def _extrapolate_mini(col, trend):
            from pandas.api.types import is_numeric_dtype

            # Inside these functions, columns are numeric PintArrays, not quantity-based Series
            col_na = col.isna()
            col_na_idx = col_na[col_na].index
            last_valid = col[~col_na].tail(1).squeeze()
            if np.isnan(trend):
                # If there's no visible trend, just assume it doesn't decrease and copy results forward
                col.loc[col_na_idx] = last_valid
            else:
                mini_trend = pd.Series([trend + 1] * len(col_na[col_na]), index=col_na_idx, dtype="float64").cumprod()
                col.loc[col_na_idx] = last_valid * mini_trend
            if col.dtype != np.float64 and is_numeric_dtype(col.dtype):
                # FIXME: Pandas 2.1 we prefer NaNs to NA in Arrays for now
                return col.astype(np.float64)
            return col

        historic_ei_t = historic_ei_t.apply(lambda col: _extrapolate_mini(col, trends_t[col.name]))

        # Now the big extrapolation
        projected_ei_t = (
            pd.concat([trends_t.add(1.0)] * len(projection_years[1:]), axis=1)
            .T.cumprod()
            .rename(index=dict(zip(range(0, len(projection_years[1:])), projection_years[1:])))
            .mul(historic_ei_t.iloc[-1], axis=1)
        )

        # Clean up rows by converting NaN/None into Quantity(np.nan, unit_type)
        columnwise_ei_t = pd.concat([historic_ei_t, projected_ei_t])
        columnwise_ei_t.index.name = "year"
        return columnwise_ei_t

    # Might return a float, might return a ufloat
    def _year_on_year_ratio(self, arr: np.ndarray):
        # Subsequent zeroes represent no year-on-year change
        if arr[0] == 0.0 and arr[-1] == 0.0:
            return 0.0
        # Due to rounding, we might overshoot the zero target and go negative
        # So round the negative number to zero and treat it as a 100% year-on-year decline
        if arr[0] >= 0.0 and arr[-1] <= 0.0:
            return -1.0
        return (arr[-1] / arr[0]) - 1.0


class EITargetProjector(EIProjector):
    """
    This class projects emissions intensities from a company's targets and historic data. Targets are specified per
    scope in terms of either emissions or emission intensity reduction. Interpolation between last known historic data
    and (a) target(s) is CAGR-based, but not entirely CAGR (beacuse zero can only be approached asymptotically
    and any CAGR that approaches zero in finite time must have extraordinarily steep initial drop, which is unrealistic).

    Remember that pd.Series are always well-behaved with pint[] quantities.  pd.DataFrame columns are well-behaved,
    but data across columns is not always well-behaved.  We therefore make this function assume we are projecting targets
    for a specific company, in a specific sector.  If we want to project targets for multiple sectors, we have to call it multiple times.
    This function doesn't need to know what sector it's computing for...only tha there is only one such, for however many scopes.
    """

    def __init__(self, projection_controls: ProjectionControls = ProjectionControls()):
        self.projection_controls = projection_controls

    def _order_scope_targets(self, scope_targets):
        if not scope_targets:
            # Nothing to do
            return scope_targets
        # If there are multiple targets that land on the same year for the same scope, choose the most recently set target
        unique_target_years = [(target.target_end_year, target.target_start_year) for target in scope_targets]
        # This sorts targets into ascending target years and descending start years
        unique_target_years.sort(key=lambda t: (t[0], -t[1]))
        # Pick the first target year most recently articulated, preserving ascending order of target yeares
        unique_target_years = [
            (uk, next(v for k, v in unique_target_years if k == uk)) for uk in dict(unique_target_years).keys()
        ]
        # Now use those pairs to select just the targets we want
        unique_scope_targets = [
            unique_targets[0]
            for unique_targets in [
                [target for target in scope_targets if (target.target_end_year, target.target_start_year) == u]
                for u in unique_target_years
            ]
        ]
        unique_scope_targets.sort(key=lambda target: (target.target_end_year))

        # We only trust the most recently communicated netzero target, but prioritize the most recently communicated, most aggressive target
        netzero_scope_targets = [target for target in unique_scope_targets if target.netzero_year]
        netzero_scope_targets.sort(key=lambda t: (-t.target_start_year, t.netzero_year))
        if netzero_scope_targets:
            netzero_year = netzero_scope_targets[0].netzero_year
            for target in unique_scope_targets:
                target.netzero_year = netzero_year
        return unique_scope_targets

    def calculate_nz_target_years(self, targets: List[ITargetData]) -> dict:
        """Input:
        @target: A list of stated carbon reduction targets
        @returns: A dict of SCOPE_NAME: NETZERO_YEAR pairs
        """
        # We first try to find the earliest netzero year target for each scope
        nz_target_years = {
            "S1": 9999,
            "S2": 9999,
            "S1S2": 9999,
            "S3": 9999,
            "S1S2S3": 9999,
        }
        for target in targets:
            scope_name = target.target_scope.name
            if target.netzero_year is not None and target.netzero_year < nz_target_years[scope_name]:
                nz_target_years[scope_name] = target.netzero_year
            if target.target_reduction_pct == 1.0 and target.target_end_year < nz_target_years[scope_name]:
                nz_target_years[scope_name] = target.target_end_year

        # We then infer netzero year targets for constituents of compound scopes from compound scopes
        # and infer netzero year taregts for compound scopes as the last of all constituents
        if nz_target_years["S1S2S3"] < nz_target_years["S1S2"]:
<<<<<<< HEAD
            logger.warning(f"target S1S2S3 date <= S1S2 date")
=======
            logger.warning("target S1S2S3 date <= S1S2 date")
>>>>>>> 43c61df8
            nz_target_years["S1S2"] = nz_target_years["S1S2S3"]
        nz_target_years["S1"] = min(nz_target_years["S1S2"], nz_target_years["S1"])
        nz_target_years["S2"] = min(nz_target_years["S1S2"], nz_target_years["S2"])
        nz_target_years["S1S2"] = min(nz_target_years["S1S2"], max(nz_target_years["S1"], nz_target_years["S2"]))
        nz_target_years["S3"] = min(nz_target_years["S1S2S3"], nz_target_years["S3"])
        # nz_target_years['S1S2'] and nz_target_years['S3'] must both be <= nz_target_years['S1S2S3'] at this point
        nz_target_years["S1S2S3"] = max(nz_target_years["S1S2"], nz_target_years["S3"])
        return {scope_name: nz_year if nz_year < 9999 else None for scope_name, nz_year in nz_target_years.items()}

    def _get_ei_projections_from_ei_realizations(self, ei_realizations, i):
        for j in range(0, i + 1):
            if ei_realizations[j].year >= self.projection_controls.BASE_YEAR and not ITR.isna(ei_realizations[j].value):
                break
        model_ei_projections = [
            ICompanyEIProjection(year=ei_realizations[k].year, value=ei_realizations[k].value)
            # NaNs in the middle may still be a problem!
            for k in range(j, i + 1)
        ]
        while model_ei_projections[0].year > self.projection_controls.BASE_YEAR:
            model_ei_projections = [
                ICompanyEIProjection(
                    year=model_ei_projections[0].year - 1,
                    value=model_ei_projections[0].value,
                )
            ] + model_ei_projections
        return model_ei_projections

    def project_ei_targets(
        self,
        company: ICompanyData,
        production_proj: pd.Series,
        ei_df_t: pd.DataFrame = None,
    ) -> ICompanyEIProjectionsScopes:
        """Input:
        @company: Company-specific data: target_data and base_year_production
        @production_proj: company's production projection computed from region-sector benchmark growth rates

        If the company has no target or the target can't be processed, then the output the emission database, unprocessed
        If successful, it returns the full set of historic emissions intensities and projections based on targets
        """
        if company.target_data is None:
            targets = []
        else:
            targets = company.target_data
        target_scopes = {t.target_scope for t in targets}
        ei_projection_scopes: Dict[str, ICompanyEIProjections | None] = {
            "S1": None,
            "S2": None,
            "S1S2": None,
            "S3": None,
            "S1S2S3": None,
        }
        if (
            not ei_df_t.empty
            and EScope.S1 in target_scopes
            and EScope.S2 not in target_scopes
            and EScope.S1S2 not in target_scopes
        ):
            # We could create an S1S2 target based on S1 and S2 targets, but we don't yet
            # Syntehsize an S2 target using benchmark-aligned data
            s2_ei = ei_df_t.loc[:, (EScope.S2)]
            s2_netzero_year = s2_ei.idxmin()
            for target in targets:
                if target.target_scope == EScope.S1:
                    s2_target_base_year = max(target.target_base_year, s2_ei.index[0])
                    s2_target_base_m = s2_ei[s2_target_base_year].m
                    if ITR.HAS_UNCERTAINTIES:
                        s2_target_base_err = s2_ei[s2_target_base_year].m
                    else:
                        s2_target_base_err = None
                    s2_target_start_year = max(target.target_start_year, s2_target_base_year)
                    s2_target = ITargetData(
                        netzero_year=s2_netzero_year,
                        target_type="intensity",
                        target_scope=EScope.S2,
                        target_start_year=s2_target_start_year,
                        target_base_year=s2_target_base_year,
                        target_end_year=target.target_end_year,
                        target_base_year_qty=s2_target_base_m,
                        target_base_year_err=s2_target_base_err,
                        target_base_year_unit=str(s2_ei[s2_target_base_year].u),
                        target_reduction_pct=1.0 - (s2_ei[target.target_end_year] / s2_ei[s2_target_base_year]),
                    )
                    targets.append(s2_target)

        nz_target_years = self.calculate_nz_target_years(targets)

        for scope_name in ei_projection_scopes:
            netzero_year = nz_target_years[scope_name]
            # If there are no other targets specified (which can happen when we are dealing with inferred netzero targets)
            # target_year and target_ei_value pick up the year and value of the last EI realized
            # Otherwise, they are specified by the targets (intensity or absolute)
            target_year = 9999
            target_ei_value = Q_(np.nan, "dimensionless")

            scope_targets = [target for target in targets if target.target_scope.name == scope_name]
            no_scope_targets = scope_targets == []
            # If we don't have an explicit scope target but we do have an implicit netzero target that applies to this scope,
            # prime the pump for projecting that netzero target, in case we ever need such a projection.  For example,
            # a netzero target for S1+S2 implies netzero targets for both S1 and S2.  The TPI benchmark needs an S1 target
            # for some sectors, and projecting a netzero target for S1 from S1+S2 makes that benchmark useable.
            # Note that we can only infer separate S1 and S2 targets from S1+S2 targets when S1+S2 = 0, because S1=0 + S2=0 is S1+S2=0
            if no_scope_targets:
                if company.historic_data.empty:
                    # This just defends against poorly constructed test cases
                    nz_target_years[scope_name] = None
                    continue
                if nz_target_years[scope_name]:
                    if (
                        company.projected_intensities[scope_name]
                        and not company.historic_data.emissions_intensities[scope_name]
                    ):
                        ei_projection_scopes[scope_name] = company.projected_intensities[scope_name]
                        continue
                    ei_realizations = company.historic_data.emissions_intensities[scope_name]
                    # We can infer a netzero target.  Use our last year historic year of data as the target_year (i.e., target_base_year) value
                    # Due to ragged right edge, we have to hunt.  But we know there's at least one such value.
                    # If there's a proper target for this scope, historic values will be replaced by target values
                    for i in range(len(ei_realizations) - 1, -1, -1):
                        target_ei_value = ei_realizations[i].value
                        if ITR.isna(target_ei_value):
                            continue
                        model_ei_projections = self._get_ei_projections_from_ei_realizations(ei_realizations, i)
                        ei_projection_scopes[scope_name] = ICompanyEIProjections(
                            ei_metric=f"{target_ei_value.u:~P}",
                            projections=self._get_bounded_projections(model_ei_projections),
                        )
                        if not ITR.isna(target_ei_value):
                            target_year = ei_realizations[i].year
                            break
                    if target_year == 9999:
                        # Either no realizations or they are all NaN
                        continue
                    # FIXME: if we have aggressive targets for source of this inference, the inferred
                    # netzero targets may be very slack (because non-netzero targets are not part of the inference)
            scope_targets_intensity = self._order_scope_targets(
                [target for target in scope_targets if target.target_type == "intensity"]
            )
            scope_targets_absolute = self._order_scope_targets(
                [target for target in scope_targets if target.target_type == "absolute"]
            )
            while scope_targets_intensity or scope_targets_absolute:
                if scope_targets_intensity and scope_targets_absolute:
                    target_i = scope_targets_intensity[0]
                    target_a = scope_targets_absolute[0]
                    if target_i.target_end_year == target_a.target_end_year:
                        if target_i.target_start_year >= target_a.target_start_year:
                            if target_i.target_start_year == target_a.target_start_year:
                                warnings.warn(
                                    f"intensity target overrides absolute target for target_start_year={target_i.target_start_year} and target_end_year={target_i.target_end_year}"
                                )
                            scope_targets_absolute.pop(0)
                            scope_targets = scope_targets_intensity
                        else:
                            scope_targets_intensity.pop(0)
                            scope_targets = scope_targets_absolute
                    elif target_i.target_end_year < target_a.target_end_year:
                        scope_targets = scope_targets_intensity
                    else:
                        scope_targets = scope_targets_absolute
                elif not scope_targets_intensity:
                    scope_targets = scope_targets_absolute
                else:  # not scope_targets_absolute
                    scope_targets = scope_targets_intensity

                target = scope_targets.pop(0)
                base_year = target.target_base_year
                # Work-around for https://github.com/hgrecco/pint/issues/1687
                target_base_year_unit = ureg.parse_units(target.target_base_year_unit)

                # Solve for intensity and absolute
                model_ei_projections = None
                if target.target_type == "intensity":
                    # Simple case: the target is in intensity
                    # If target is not the first one for this scope, we continue from last year of the previous target
                    if ei_projection_scopes[scope_name]:
                        (_, last_ei_year), (_, last_ei_value) = ei_projection_scopes[scope_name].projections[-1]  # type: ignore
                        last_ei_value = last_ei_value.to(target_base_year_unit)
                        skip_first_year = 1
                    else:
                        # When starting from scratch, use recent historic data if available.
                        if company.historic_data.empty:
                            ei_realizations = []
                        else:
                            ei_realizations = company.historic_data.emissions_intensities[scope_name]
                        skip_first_year = 0
                        if ei_realizations == []:
                            # Alas, we have no data to align with constituent or containing scope
                            last_ei_year = target.target_base_year
                            target_base_year_m = target.target_base_year_qty
                            if ITR.HAS_UNCERTAINTIES and target.target_base_year_err is not None:
                                target_base_year_m = ITR.ufloat(target_base_year_m, target.target_base_year_err)
                            last_ei_value = Q_(target_base_year_m, target_base_year_unit)
                        else:
                            for i in range(len(ei_realizations) - 1, -1, -1):
                                last_ei_year, last_ei_value = (
                                    ei_realizations[i].year,
                                    ei_realizations[i].value,
                                )
                                if ITR.isna(last_ei_value):
                                    continue
                                model_ei_projections = self._get_ei_projections_from_ei_realizations(ei_realizations, i)
                                ei_projection_scopes[scope_name] = ICompanyEIProjections(
                                    ei_metric=f"{last_ei_value.u:~P}",
                                    projections=self._get_bounded_projections(model_ei_projections),
                                )
                                skip_first_year = 1
                                break
                            if last_ei_year < target.target_base_year:
                                logger.error(
                                    f"Target data for {company.company_id} more up-to-date than disclosed data; please fix and re-run"
                                )
                                # breakpoint()
                                raise ValueError
                    target_year = target.target_end_year
                    # Attribute target_reduction_pct of ITargetData is currently a fraction, not a percentage.
                    target_base_year_m = target.target_base_year_qty
                    if ITR.HAS_UNCERTAINTIES and target.target_base_year_err is not None:
                        target_base_year_m = ITR.ufloat(target_base_year_m, target.target_base_year_err)
                    target_ei_value = Q_(
                        target_base_year_m * (1 - target.target_reduction_pct),
                        target_base_year_unit,
                    )
                    last_ei_value = last_ei_value.to(target_base_year_unit)
                    if target_ei_value >= last_ei_value:
                        # We've already achieved target, so aim for the next one
                        target_year = last_ei_year
                        target_ei_value = last_ei_value
                        continue
                    CAGR = self._compute_CAGR(last_ei_year, last_ei_value, target_year, target_ei_value)
                    model_ei_projections = [
                        ICompanyEIProjection(year=year, value=CAGR[year])
                        for year in range(last_ei_year + skip_first_year, 1 + target_year)
                        if year >= self.projection_controls.BASE_YEAR
                    ]

                elif target.target_type == "absolute":
                    # Complicated case, the target must be switched from absolute value to intensity.
                    # We use benchmark production data

                    # If target is not the first one for this scope, we continue from last year of the previous target
                    if ei_projection_scopes[scope_name]:
                        (_, last_ei_year), (_, last_ei_value) = ei_projection_scopes[scope_name].projections[-1]  # type: ignore
                        last_prod_value = production_proj.loc[last_ei_year]
                        last_em_value = last_ei_value * last_prod_value
                        last_em_value = last_em_value.to(target_base_year_unit)
                        skip_first_year = 1
                    else:
                        if company.historic_data.empty:
                            em_realizations = []
                        else:
                            em_realizations = company.historic_data.emissions[scope_name]
                        skip_first_year = 0
                        # Put these variables into scope with initial conditions that will be overwritten if we have em_realizations
                        last_ei_year = target.target_base_year
                        target_base_year_m = target.target_base_year_qty
                        if ITR.HAS_UNCERTAINTIES and target.target_base_year_err is not None:
                            target_base_year_m = ITR.ufloat(target_base_year_m, target.target_base_year_err)
                        last_em_value = Q_(target_base_year_m, target_base_year_unit)
                        # FIXME: assert company.base_year_production == target.base_year_production
                        last_prod_value = company.base_year_production
                        if em_realizations:
                            for i in range(len(em_realizations) - 1, -1, -1):
                                last_ei_year, last_em_value = (
                                    em_realizations[i].year,
                                    em_realizations[i].value,
                                )
                                if ITR.isna(last_em_value):
                                    continue
                                # Just like _get_ei_projections_from_ei_realizations, except these are based on em_realizations, not ei_realizations
                                for j in range(0, i + 1):
                                    if em_realizations[j].year >= self.projection_controls.BASE_YEAR and not ITR.isna(
                                        em_realizations[j].value
                                    ):
                                        break
                                model_ei_projections = [
                                    ICompanyEIProjection(
                                        year=em_realizations[k].year,
                                        value=em_realizations[k].value / production_proj.loc[em_realizations[k].year],
                                    )
                                    # NaNs in the middle may still be a problem!
                                    for k in range(j, i + 1)
                                    if em_realizations[k].year
                                ]
                                while model_ei_projections[0].year > self.projection_controls.BASE_YEAR:
                                    model_ei_projections = [
                                        ICompanyEIProjection(
                                            year=model_ei_projections[0].year - 1,
                                            value=model_ei_projections[0].value,
                                        )
                                    ] + model_ei_projections
                                last_prod_value = production_proj.loc[last_ei_year]
                                ei_projection_scopes[scope_name] = ICompanyEIProjections(
                                    ei_metric=f"{(last_em_value/last_prod_value).u:~P}",
                                    projections=self._get_bounded_projections(model_ei_projections),
                                )
                                skip_first_year = 1
                                break
                            assert last_ei_year >= target.target_base_year
                        last_ei_value = last_em_value / last_prod_value

                    target_year = target.target_end_year
                    # Attribute target_reduction_pct of ITargetData is currently a fraction, not a percentage.
                    target_base_year_m = target.target_base_year_qty
                    if ITR.HAS_UNCERTAINTIES and target.target_base_year_err is not None:
                        target_base_year_m = ITR.ufloat(target_base_year_m, target.target_base_year_err)
                    target_em_value = Q_(
                        target_base_year_m * (1 - target.target_reduction_pct),
                        target_base_year_unit,
                    )
                    if target_em_value >= last_em_value:
                        # We've already achieved target, so aim for the next one
                        target_year = last_ei_year
                        target_ei_value = last_ei_value
                        continue
                    CAGR = self._compute_CAGR(last_ei_year, last_em_value, target_year, target_em_value)

                    model_emissions_projections = CAGR.loc[(last_ei_year + skip_first_year) : target_year]
                    emissions_projections = model_emissions_projections.astype(f"pint[{target_base_year_unit}]")
                    idx = production_proj.index.intersection(emissions_projections.index)
                    ei_projections = emissions_projections.loc[idx] / production_proj.loc[idx]

                    model_ei_projections = [
                        ICompanyEIProjection(year=year, value=ei_projections[year])
                        for year in range(last_ei_year + skip_first_year, 1 + target_year)
                        if year >= self.projection_controls.BASE_YEAR
                    ]
                    if ei_projection_scopes[scope_name] is None:
                        while model_ei_projections[0].year > self.projection_controls.BASE_YEAR:
                            model_ei_projections = [
                                ICompanyEIProjection(
                                    year=model_ei_projections[0].year - 1,
                                    value=model_ei_projections[0].value,
                                )
                            ] + model_ei_projections
                else:
                    # No target (type) specified
                    ei_projection_scopes[scope_name] = None
                    continue

                target_ei_value = model_ei_projections[-1].value
                if ei_projection_scopes[scope_name] is not None:
                    ei_projection_scopes[scope_name].projections.extend(model_ei_projections)  # type: ignore
                else:
                    while model_ei_projections[0].year > self.projection_controls.BASE_YEAR:
                        model_ei_projections = [
                            ICompanyEIProjection(
                                year=model_ei_projections[0].year - 1,
                                value=model_ei_projections[0].value,
                            )
                        ] + model_ei_projections
                    ei_projection_scopes[scope_name] = ICompanyEIProjections(
                        ei_metric=f"{target_ei_value.u:~P}",
                        projections=self._get_bounded_projections(model_ei_projections),
                    )

                if scope_targets_intensity and scope_targets_intensity[0].netzero_year:
                    # Let a later target set the netzero year
                    continue
                if scope_targets_absolute and scope_targets_absolute[0].netzero_year:
                    # Let a later target set the netzero year
                    continue

            # Handle final netzero targets.  Note that any absolute zero target is also zero intensity target (so use target_ei_value)
            # TODO What if target is a 100% reduction.  Does it work whether or not netzero_year is set?
            if netzero_year and netzero_year > target_year:  # add in netzero target at the end
                netzero_qty = Q_(0.0, target_ei_value.u)
                if (
                    no_scope_targets
                    and scope_name in ["S1S2S3"]
                    and nz_target_years["S1S2"] <= netzero_year
                    and nz_target_years["S3"] <= netzero_year
                ):
                    if ei_projection_scopes["S1S2"] is None:
                        raise ValueError(f"{company.company_id} is missing S1+S2 historic data for S1+S2 target")
                    if ei_projection_scopes["S3"] is None:
                        raise ValueError(f"{company.company_id} is missing S3 historic data for S3 target")
                    ei_projections = [
                        ei_sum
                        for ei_sum in list(
                            map(
                                ICompanyEIProjection.add,
                                ei_projection_scopes["S1S2"].projections,
                                ei_projection_scopes["S3"].projections,
                            )
                        )
                        if ei_sum.year in range(1 + target_year, 1 + netzero_year)
                    ]
                elif (
                    no_scope_targets
                    and scope_name in ["S1S2"]
                    and nz_target_years["S1"] <= netzero_year
                    and nz_target_years["S2"] <= netzero_year
                ):
                    if ei_projection_scopes["S1"] is None:
                        raise ValueError(f"{company.company_id} is missing S1 historic data for S1 target")
                    if ei_projection_scopes["S2"] is None:
                        raise ValueError(f"{company.company_id} is missing S2 historic data for S2 target")
                    ei_projections = [
                        ei_sum
                        for ei_sum in list(
                            map(
                                ICompanyEIProjection.add,
                                ei_projection_scopes["S1"].projections,
                                ei_projection_scopes["S2"].projections,
                            )
                        )
                        if ei_sum.year in range(1 + target_year, 1 + netzero_year)
                    ]
                else:
                    CAGR = self._compute_CAGR(target_year, target_ei_value, netzero_year, netzero_qty)
                    ei_projections = [
                        ICompanyEIProjection(year=year, value=CAGR[year])
                        for year in range(1 + target_year, 1 + netzero_year)
                    ]
                if ei_projection_scopes[scope_name]:
                    ei_projection_scopes[scope_name].projections.extend(ei_projections)  # type: ignore
                else:
                    ei_projection_scopes[scope_name] = ICompanyEIProjections(
                        ei_metric=EI_Quantity(f"{target_ei_value.u:~P}"),
                        projections=self._get_bounded_projections(ei_projections),
                    )
                target_year = netzero_year
                target_ei_value = netzero_qty
            if ei_projection_scopes[scope_name] and target_year < ProjectionControls.TARGET_YEAR:
                # Assume everything stays flat until 2050
                ei_projection_scopes[scope_name].projections.extend(  # type: ignore
                    [
                        ICompanyEIProjection(year=year, value=target_ei_value)
                        for y, year in enumerate(range(1 + target_year, 1 + ProjectionControls.TARGET_YEAR))
                    ]
                )

        # If we are production-centric, S3 and S1S2S3 targets will make their way into S1 and S1S2
        return ICompanyEIProjectionsScopes(**ei_projection_scopes)

    def _compute_CAGR(
        self,
        first_year: int,
        first_value: Quantity,
        last_year: int,
        last_value: Quantity,
    ) -> pd.Series:
        """Compute CAGR, returning pd.Series of the growth (or reduction) applied to first to converge with last
        :param first_year: the year of the first datapoint in the Calculation (most recent actual datapoint)
        :param first_value: the value of the first datapoint in the Calculation (most recent actual datapoint)
        :param last_year: the year of the final target
        :param last_value: the value of the final target

        :return: pd.Series index by the years from first_year:last_year, with units based on last_value (the target value)
        """

        period = last_year - first_year
        if period <= 0:
            return pd.Series(PA_([], dtype=f"pint[{first_value.u:~P}]"))
        if last_value >= first_value or first_value.m == 0:
            # If we have a slack target, i.e., target goal is actually above current data, clamp so CAGR computes as zero
            return pd.Series(
                PA_(np.ones(period + 1) * first_value.m, dtype=f"{first_value.u:~P}"),
                index=range(first_year, last_year + 1),
                name="CAGR",
            )

        # CAGR doesn't work well with large reductions, so solve with cases:
        CAGR_limit = 1 / 11.11
        # PintArrays make it easy to convert arrays of magnitudes to types, so ensure magnitude consistency
        first_value = first_value.to(last_value.u)
        if last_value < first_value * CAGR_limit:
            # - If CAGR target > 90% reduction, blend a linear reduction with CAGR to get CAGR-like shape that actually hits the target
            cagr_factor = CAGR_limit ** (1 / period)
            linear_factor = CAGR_limit * first_value.m - last_value.m
            cagr_data = [
                cagr_factor**y * first_value.m - linear_factor * (y / period)
                for y, year in enumerate(range(first_year, last_year + 1))
            ]
        else:
            if ITR.HAS_UNCERTAINTIES and (
                isinstance(first_value.m, ITR.UFloat) or isinstance(last_value.m, ITR.UFloat)
            ):
                if isinstance(first_value.m, ITR.UFloat):
                    first_nom = first_value.m.n
                    first_err = first_value.m.s
                else:
                    first_nom = first_value.m
                    first_err = 0.0
                if isinstance(last_value.m, ITR.UFloat):
                    last_nom = last_value.m.n
                    last_err = last_value.m.s
                else:
                    last_nom = last_value.m
                    last_err = 0.0
                cagr_factor_nom = (last_nom / first_nom) ** (1 / period)
                cagr_data = [
                    ITR.ufloat(
                        cagr_factor_nom**y * first_nom,
                        first_err * (period - y) / period + last_err * (y / period),
                    )
                    for y, year in enumerate(range(first_year, last_year + 1))
                ]
            else:
                # - If CAGR target <= 90% reduction, use CAGR model directly
                cagr_factor = (last_value / first_value).m ** (1 / period)
                cagr_data = [
                    cagr_factor**y * first_value.m for y, year in enumerate(range(first_year, last_year + 1))
                ]
        cagr_result = pd.Series(
            PA_(np.array(cagr_data), dtype=f"{last_value.u:~P}"),
            index=range(first_year, last_year + 1),
            name="CAGR",
        )
        return cagr_result<|MERGE_RESOLUTION|>--- conflicted
+++ resolved
@@ -1637,11 +1637,7 @@
         # We then infer netzero year targets for constituents of compound scopes from compound scopes
         # and infer netzero year taregts for compound scopes as the last of all constituents
         if nz_target_years["S1S2S3"] < nz_target_years["S1S2"]:
-<<<<<<< HEAD
-            logger.warning(f"target S1S2S3 date <= S1S2 date")
-=======
             logger.warning("target S1S2S3 date <= S1S2 date")
->>>>>>> 43c61df8
             nz_target_years["S1S2"] = nz_target_years["S1S2S3"]
         nz_target_years["S1"] = min(nz_target_years["S1S2"], nz_target_years["S1"])
         nz_target_years["S2"] = min(nz_target_years["S1S2"], nz_target_years["S2"])
