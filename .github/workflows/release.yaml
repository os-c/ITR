--- conflicted
+++ resolved
@@ -31,14 +31,7 @@
         uses: actions/checkout@v4
 
       - name: "Setup PDM for build commands"
-<<<<<<< HEAD
         uses: pdm-project/setup-pdm@v3
-
-=======
-        uses: pdm-project/setup-pdm@v3.3
-        with:
-          version: 2.10.4
->>>>>>> 9f41856c
 
       - name: "Setup Python 3.10"
         uses: actions/setup-python@v4
@@ -160,7 +153,6 @@
           if [ -f dist/buildvars.txt ]; then
             rm dist/buildvars.txt
           fi
-          rm dist/*.crt dist/*.sig*
 
       - name: "Setup PDM for build commands"
         uses: pdm-project/setup-pdm@v3
