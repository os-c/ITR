---
name: "🐍📦 Old Production build and release"

# GitHub/PyPI trusted publisher documentation:
# https://packaging.python.org/en/latest/guides/publishing-package-distribution-releases-using-github-actions-ci-cd-workflows/

# yamllint disable-line rule:truthy
on:
  push:
    # Only invoked on release tag pushes
    branches:
      - 'main'
      - 'master'
    tags:
      - 'v*.*.*'

env:
  python-version: "3.10"

### BUILD ###

jobs:

  build:
    name: "🐍 Build packages"
    # Only publish on tag pushes
    # if: startsWith(github.ref, 'refs/tags/')
    runs-on: ubuntu-latest
    permissions:
<<<<<<< HEAD
      # IMPORTANT: mandatory for Sigstore
      id-token: write
=======
      contents: write
      id-token: write
    outputs:
      publish: ${{ steps.build.outputs.publish }}

>>>>>>> 39acc7ba
    steps:
      ### BUILDING ###

      - name: "Checkout repository"
        uses: actions/checkout@v4

      - name: "Setup Python"
        uses: actions/setup-python@v5
        with:
          python-version: ${{ env.python-version }}

      - name: "Setup PDM for build commands"
        uses: pdm-project/setup-pdm@v4

      - name: "Fetch current semantic tag"
        id: fetch-tags
        # yamllint disable-line rule:line-length
        uses: os-climate/devops-reusable-workflows/.github/actions/latest-semantic-tag@main

      - name: "Update version from tags for production release"
        run: |
          echo "Github tag/versioning: ${{ github.ref_name }}"
          if (grep 'dynamic = \[\"version\"\]' pyproject.toml > /dev/null); then
            echo "Proceeding build with dynamic versioning"
          else
            echo "Using legacy script to bump release version"
            scripts/release-versioning.sh
          fi

      - name: "Build with PDM backend"
        run: |
          pdm build

      ### SIGNING ###

      - name: "Sign packages with Sigstore"
        # Use new action
        uses: sigstore/gh-action-sigstore-python@v3.0.0
        with:
          inputs: >-
            ./dist/*.tar.gz
            ./dist/*.whl

      - name: Store the distribution packages
        uses: actions/upload-artifact@v4
        with:
          name: ${{ github.ref_name }}
          path: dist/

  ### PUBLISH GITHUB ###

  github:
    name: "📦 Publish to GitHub"
    # Only publish on tag pushes
    # if: startsWith(github.ref, 'refs/tags/')
    needs:
      - build
    runs-on: ubuntu-latest
    permissions:
      # IMPORTANT: mandatory to publish artefacts
      contents: write
    steps:
      - name: "⬇ Download build artefacts"
        uses: actions/download-artifact@v4
        with:
          name: ${{ github.ref_name }}
          path: dist/

      - name: "📦 Publish artefacts to GitHub"
        # https://github.com/softprops/action-gh-release
        uses: softprops/action-gh-release@v2
        with:
          token: ${{ secrets.GITHUB_TOKEN }}
          prerelease: false
          tag_name: ${{ github.ref_name }}
          name: "Test/Development Build \
            ${{ github.ref_name }}"
          # body_path: ${{ github.workspace }}/CHANGELOG.rst
          files: |
            dist/*.tar.gz
            dist/*.whl
            dist/*.sigstore*

  ### PUBLISH PYPI TEST ###

  testpypi:
    name: "📦 Publish to PyPi Test"
    # Only publish on tag pushes
    # if: startsWith(github.ref, 'refs/tags/')
    needs:
      - build
    runs-on: ubuntu-latest
    environment:
      name: testpypi
    permissions:
      # IMPORTANT: mandatory for trusted publishing
      id-token: write
    steps:
      - name: "⬇ Download build artefacts"
        uses: actions/download-artifact@v4
        with:
          name: ${{ github.ref_name }}
          path: dist/

      - name: "Remove files unsupported by PyPi"
        run: |
          if [ -f dist/buildvars.txt ]; then
            rm dist/buildvars.txt
          fi
          rm dist/*.sigstore*

      - name: Publish distribution to Test PyPI
        uses: pypa/gh-action-pypi-publish@release/v1
        with:
          repository-url: https://test.pypi.org/legacy/
          verbose: true

  ### PUBLISH PYPI ###

  pypi:
    name: "📦 Publish to PyPi"
    # Only publish on tag pushes
    # if: startsWith(github.ref, 'refs/tags/')
    needs:
      - testpypi
    runs-on: ubuntu-latest
    environment:
      name: pypi
    permissions:
      # IMPORTANT: mandatory for trusted publishing
      id-token: write
    steps:
      - name: "⬇ Download build artefacts"
        uses: actions/download-artifact@v4
        with:
          name: ${{ github.ref_name }}
          path: dist/

      - name: "Remove files unsupported by PyPi"
        run: |
          if [ -f dist/buildvars.txt ]; then
            rm dist/buildvars.txt
          fi
          rm dist/*.sigstore*

      - name: "Setup PDM for build commands"
        uses: pdm-project/setup-pdm@v4

      - name: "Publish release to PyPI"
        uses: pypa/gh-action-pypi-publish@release/v1
        with:
          verbose: true<|MERGE_RESOLUTION|>--- conflicted
+++ resolved
@@ -27,16 +27,9 @@
     # if: startsWith(github.ref, 'refs/tags/')
     runs-on: ubuntu-latest
     permissions:
-<<<<<<< HEAD
-      # IMPORTANT: mandatory for Sigstore
-      id-token: write
-=======
       contents: write
       id-token: write
-    outputs:
-      publish: ${{ steps.build.outputs.publish }}
 
->>>>>>> 39acc7ba
     steps:
       ### BUILDING ###
 
