--- conflicted
+++ resolved
@@ -15,12 +15,7 @@
     runs-on: ubuntu-latest
     strategy:
       matrix:
-<<<<<<< HEAD
         python-version: [ '3.9', '3.10' ]
-=======
-        python-version: [ '3.9', '3.10', '3.11' ]
->>>>>>> 41d52a8a
-
     steps:
     - uses: actions/checkout@v3
     - name: Set up Python ${{ matrix.python-version }}
