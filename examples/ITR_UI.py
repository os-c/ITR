# Go to folder "examples" and run this app with `python ITR_UI.py` and
# visit http://127.0.0.1:8050/ in your web browser


import pandas as pd
import numpy as np
import json
import pickle
import os
from uuid import uuid4
import base64
import io
import warnings
import ast

import dash
from dash import html, dcc
from dash import DiskcacheManager

import dash_bootstrap_components as dbc # should be installed separately

from dash.dependencies import Input, Output, State
from dash.exceptions import PreventUpdate
import diskcache
import plotly.express as px
import plotly.graph_objects as go

import ITR

from ITR.configs import ITR_median, ITR_mean, ColumnsConfig, TemperatureScoreConfig
from ITR.data.data_warehouse import DataWarehouse
from ITR.portfolio_aggregation import PortfolioAggregationMethod
from ITR.temperature_score import TemperatureScore

from ITR.data.base_providers import BaseProviderProductionBenchmark, BaseProviderIntensityBenchmark
from ITR.data.template import TemplateProviderCompany
from ITR.interfaces import EScope, ETimeFrames, EScoreResultType, IEIBenchmarkScopes, IProductionBenchmarkScopes, ProjectionControls
# from ITR.configs import LoggingConfig

from ITR.data.osc_units import ureg, Q_, asPintSeries, requantify_df_from_columns
from pint import Quantity
from pint_pandas import PintType

import logging

import sys
import argparse

launch_uid = uuid4()

logger = logging.getLogger(__name__)
logger.setLevel(logging.INFO)

formatter = logging.Formatter('%(asctime)s - %(name)s - %(levelname)s - %(message)s') # LoggingConfig.FORMAT
stream_handler = logging.StreamHandler()
stream_handler.setFormatter(formatter)
logger.addHandler(stream_handler)

logger.info("Start!")

cache = diskcache.Cache("./.webassets-cache")
background_callback_manager = DiskcacheManager(cache, cache_by=[lambda: launch_uid], expire=600)

# Some variables to control whether we use background caching or not.  Cannot use with vault nor breakpoints.
have_breakpoint = False
use_data_vault = False

examples_dir ='' #'examples'
data_dir="data"
root = os.path.abspath('')

# Set input filename (from commandline or default)
parser = argparse.ArgumentParser()
parser.add_argument('file')
if len(sys.argv)>1:
    args = parser.parse_args()
    company_data_path = args.file
else:
    company_data_path = os.path.join(root, examples_dir, data_dir, "20220927 ITR V2 Sample Data.xlsx")

# Production benchmark (there's only one, and we have to stretch it from OECM to cover TPI)
data_json_units_dir="json-units"
benchmark_prod_json_file = "benchmark_production_OECM.json"
benchmark_prod_json = os.path.join(root, examples_dir, data_dir, data_json_units_dir, benchmark_prod_json_file)
with open(benchmark_prod_json) as json_file:
    parsed_json = json.load(json_file)

# coal_prod_bm_regions = [bm for bm in parsed_json['AnyScope']['benchmarks'] if bm['sector']=='Coal']
# 
# for coal_prod_bm in coal_prod_bm_regions:
#     coal_base_prod = ureg(coal_prod_bm['base_year_production']).to('MJ')
#     coal_prod_bm['sector'] = 'Diversified Mining'
#     coal_prod_bm['base_year_production'] = f"{coal_base_prod:~P}"
#     parsed_json['AnyScope']['benchmarks'].append(coal_prod_bm)

prod_bms = IProductionBenchmarkScopes.parse_obj(parsed_json)
base_production_bm = BaseProviderProductionBenchmark(production_benchmarks=prod_bms)
logger.info('Load production benchmark from {}'.format(benchmark_prod_json_file))

# Emission intensities
benchmark_EI_OECM_PC_file = "benchmark_EI_OECM_PC.json"
benchmark_EI_OECM_S3_file = "benchmark_EI_OECM_S3.json"
benchmark_EI_OECM_file = "benchmark_EI_OECM.json" # Deprecated!
benchmark_EI_TPI_15_file = "benchmark_EI_TPI_1_5_degrees.json"
benchmark_EI_TPI_file = "benchmark_EI_TPI_2_degrees.json"
benchmark_EI_TPI_below_2_file = "benchmark_EI_TPI_below_2_degrees.json"
benchmark_EI_TPI_2deg_high_efficiency_file = "benchmark_EI_TPI_2_degrees_high_efficiency.json"
benchmark_EI_TPI_2deg_shift_improve_file = "benchmark_EI_TPI_2_degrees_shift_improve.json"

# loading dummy portfolio
df_portfolio = requantify_df_from_columns(pd.read_excel(company_data_path, sheet_name="Portfolio"))
companies = ITR.utils.dataframe_to_portfolio(df_portfolio)
logger.info('Load dummy portfolio from {}. You could upload your own portfolio using the template.'.format(company_data_path))

# matplotlib is integrated with Pint's units system: https://pint.readthedocs.io/en/0.18/plotting.html
# But not so plotly.  This function attempts to dequantify all units and return the magnitudes in their natural base units.

def dequantify_plotly(px_func, df, **kwargs):
    # `df` arrives with columns like "plot_in_x" and "plot_in_y"
    # `kwargs` arrives as a dict with things like 'x': 'plot_in_x' and 'y':'plot_in_y'
    new_df = df.copy()
    new_kwargs = dict(kwargs)
    for col in ['x', 'y']:
        s = df[kwargs[col]]
        if isinstance(s.dtype, PintType):
            pass
        elif s.map(lambda x: isinstance(x, Quantity)).any():
            item0 = s.values[0]
            s = s.astype(f"pint[{item0.u}]")
        else:
            assert kwargs[col] in df.columns
            new_kwargs[col] = kwargs[col]
            continue
        new_kwargs[col] = f"{kwargs[col]} (units = {s.pint.u:~P})"
        new_df[new_kwargs[col]] = ITR.nominal_values(s.pint.m)
        if ITR.HAS_UNCERTAINTIES:
            # uncertainties in production affect cumulative_budget
            # uncertainties in emissinos affect cumulative_usage
            new_kwargs[f"error_{col}"] = f"error_{kwargs[col]}"
            new_df[new_kwargs[f"error_{col}"]] = ITR.std_devs(s.pint.m)
    if 'hover_data' in kwargs:
        # No error terms in hover data
        for col in kwargs['hover_data']:
            s = df[col]
            if isinstance(s.dtype, PintType):
                new_df[col] = ITR.nominal_values(s.pint.m)
            elif s.map(lambda x: isinstance(x, Quantity)).any():
                item0 = s.values[0]
                s = s.astype(f"pint[{item0.u}]")
                new_df[col] = ITR.nominal_values(s.pint.m)
    # **kwargs typically {'x': 'cumulative_target', 'y': 'cumulative_budget', 'size': 'investment_value', 'color': 'sector', 'labels': {'color': 'Sector'}, 'hover_data': ['company_name', 'investment_value', 'temperature_score'], 'title': 'Overview of portfolio'}
    
    return px_func (new_df, **new_kwargs)


def get_co2_per_sector_region_scope(prod_bm, ei_df_t, sector, region, scope_list) -> pd.Series:
    '''
    Given a production benchmark PROD_BM and an emissions intensity benchmark EI_DF_T, compute series of
    benchmark emissions for SECTOR, REGION, SCOPE.  SCOPE may be given by SCOPE_LIST
    or inferred from benchmark scope when SCOPE_LIST is None.
    '''
    EI_sectors = ei_df_t.loc[:, (sector)]
    EI_scopes = EI_sectors.columns.get_level_values('scope').unique()
    # Get some benchmark temperatures for < 2050 using OECM; should be only one so can use list comprehension to search
    bm_sector_prod_in_region = [ bm.base_year_production
                                 for bm in prod_bm._productions_benchmarks.AnyScope.benchmarks
                                 # All benchmarks have a 'Global' region defined, but not all are defined for all regions (or sectors)
                                 if bm.sector==sector and bm.region==region][0]
    # There is no meaningful scope in production...
    base_prod_ser = prod_bm._prod_df.droplevel(['scope']).loc[(sector, region)].mul(bm_sector_prod_in_region)
    sector_scope = None if scope_list is None else scope_list[0]
    if sector_scope is None:
        if EScope.S1S2S3 in EI_scopes:
            sector_scope = EScope.S1S2S3
        elif EScope.S1S2 in EI_scopes:
            sector_scope = EScope.S1S2
        else:
            if len(EI_scopes) != 1:
                raise ValueError(f"Non-unique scope for sector {sector}")
            sector_scope = EI_scopes[0]
    elif sector_scope not in EI_scopes:
        raise ValueError(f"Scope {sector_scope.name} not in benchmark for sector {sector}")

    intensity_df = ei_df_t.loc[:, (sector, region, sector_scope)]
    target_year_cum_co2 = base_prod_ser.mul(intensity_df).pint.m_as('Gt CO2e').cumsum().astype('pint[Gt CO2e]')
    return target_year_cum_co2

energy_activities = {'Energy', 'Coal', 'Gas', 'Oil', 'Oil & Gas'}
utility_activities = {'Utilities', 'Electricity Utilities', 'Gas Utilities'}
end_use_s3_activities = {'Cement', 'Residential Buildings', 'Commercial Buildings', 'Airlines', 'Shipping', 'Autos'}


def try_get_co2(prod_bm, ei_df_t, sectors, region, scope_list):
    result = []
    if 'Energy' in sectors:
        sectors = (sectors - energy_activities) | {'Energy'}
    elif 'Oil & Gas' in sectors:
        sectors = (sectors - energy_activities) | {'Oil & Gas'}
    elif 'Utilities' in sectors:
        sectors = (sectors - utility_activities) | {'Utilities'}
    for sector in sectors:
        try:
            result.append(get_co2_per_sector_region_scope(prod_bm, ei_df_t, sector, region, scope_list ))
        except ValueError:
            pass
    if len(result) > 1 and scope_list and scope_list[0] == EScope.S3:
        if ('Energy') in ei_df_t.columns:
            if not (sectors - energy_activities):
                return result
            if not (sectors - utility_activities):
                return result
            if not (sectors - end_use_s3_activities):
                return result
            # We are in OECM...Scope 3 doesn't overlap across end_use_s3_activities
            # But if there are any sectors outside that (such as 'Gas' + end_use_s3_activities), raise error
            raise ValueError(f"Scope 3 only meaningful for single-activity footprints (sectors were {sectors})")
        # Else we are in TPI, which has no S3 overlaps
    return result

# For OECM, calculate multi-sector footprints in a given activity.
def get_co2_in_sectors_region_scope(prod_bm, ei_df_t, sectors, region, scope_list) -> pd.DataFrame:
    '''
    Aggregate benchmark emissions across SECTORS, returning a cumulative sum indexed by YEAR.

    If SCOPE_LIST is none, we feel our way through them (TPI).  Otherwise, caller is responsible for setting
    SCOPE_LIST to the specific scope requested.  (The TPI case this may limit what sectors can be aggregated).
    '''
    energy_sectors = sectors & energy_activities
    utility_sectors = sectors & utility_activities
    end_use_sectors = sectors - energy_sectors - utility_sectors

    def co2_sum_across(df: pd.DataFrame) -> pd.Series:
        ser = df.iloc[:, 0]
        if len(df.columns)==1:
            return ser
        col_units = ser.dtype
        ser = ser.pint.m
        for i in range(1, len(df.columns)):
            ser = ser + df.iloc[:, i].pint.m_as(str(col_units.units))
        return ser.astype(str(col_units))

    if (not energy_sectors) + (not utility_sectors) + (not end_use_sectors) == 2:
        # All sectors are in a single activity, so aggregate by scope.  Caller sets scope!
        if len(sectors)==1:
            return get_co2_per_sector_region_scope(prod_bm, ei_df_t, next(iter(sectors)), region, scope_list)

        if scope_list and (scope_list[0] in [ EScope.S1S2, EScope.S1S2S3 ]):
            co2_s1s2_elements = try_get_co2(prod_bm, ei_df_t, sectors, region, [ EScope.S1S2 ] )
            if co2_s1s2_elements:
<<<<<<< HEAD
                total_co2_s1s2 = pd.concat(co2_s1s2_elements).groupby(level=0).sum()
=======
                total_co2_s1s2 = co2_sum_across(pd.concat(co2_s1s2_elements, axis=1))
>>>>>>> 8c46936c
            else:
                raise ValueError(f"no benchmark emissions for {sectors} in scope")
            if sectors & {'Utilities'}:
                power_co2_s1 = get_co2_per_sector_region_scope(prod_bm, ei_df_t, 'Utilities', region, [ EScope.S1 ])
            elif sectors & {'Electricity Utilities'}:
                power_co2_s1 = get_co2_per_sector_region_scope(prod_bm, ei_df_t, 'Electricity Utilities', region, [ EScope.S1 ])
            else:
                power_co2_s1 = 0.0 * total_co2_s1s2
            total_co2 = total_co2_s1s2 - power_co2_s1
            if scope_list[0] == EScope.S1S2S3:
                total_co2_s3_elements = []
                if end_use_sectors:
                    total_co2_s3_elements = try_get_co2(prod_bm, ei_df_t, end_use_sectors & end_use_s3_activities, region, [ EScope.S3 ] )
                elif energy_sectors:
                    total_co2_s3_elements = try_get_co2(prod_bm, ei_df_t, energy_sectors, region, [ EScope.S3 ] )
                else:
                    total_co2_s3_elements = try_get_co2(prod_bm, ei_df_t, utility_sectors, region, [ EScope.S3 ] )
                if total_co2_s3_elements:
<<<<<<< HEAD
                    total_co2_s3 = pd.concat(total_co2_s3_elements).groupby(level=0).sum()
                    total_co2 = total_co2 + total_co2_s3
            return total_co2
        # At this point, either scope_list is None, meaning fish out TPI metrics, or S1, S2, or S3, all of which aggregate within activity under OECM
        new_df = pd.concat( try_get_co2(prod_bm, ei_df_t, sectors, region, scope_list ), axis=1)
        # should we use m_as here?
        return new_df.groupby(level=0).sum()
=======
                    total_co2_s3 = co2_sum_across(pd.concat(total_co2_s3_elements, axis=1))
                    total_co2 = total_co2 + total_co2_s3
            return total_co2
        # At this point, either scope_list is None, meaning fish out TPI metrics, or S1, S2, or S3, all of which aggregate within activity under OECM
        return co2_sum_across(pd.concat( try_get_co2(prod_bm, ei_df, sectors, region, scope_list ), axis=1))
>>>>>>> 8c46936c
    # Multi-activity case, so SCOPE sets the rules for OECM
    if scope_list:
        if scope_list[0] in [ EScope.S1S2, EScope.S1S2S3 ]:
            co2_s1s2_elements = try_get_co2(prod_bm, ei_df_t, sectors, region, [ EScope.S1S2 ] )
            if co2_s1s2_elements:
<<<<<<< HEAD
                total_co2_s1s2 = pd.concat(co2_s1s2_elements).groupby(level=0).sum()
=======
                total_co2_s1s2 = co2_sum_across(pd.concat(co2_s1s2_elements, axis=1))
>>>>>>> 8c46936c
            else:
                raise ValueError(f"No S1S2 data for sectors {sectors}")
            # Now subtract out the S1 from Power Generation so we don't double-count that
            if sectors & {'Utilities'}:
                power_co2_s1 = get_co2_per_sector_region_scope(prod_bm, ei_df_t, 'Utilities', region, [ EScope.S1])
            elif sectors & {'Electricity Utilities'}:
                power_co2_s1 = get_co2_per_sector_region_scope(prod_bm, ei_df_t, 'Electricity Utilities', region, [ EScope.S1])
            else:
                power_co2_s1 = 0.0 * total_co2_s1s2
            total_co2 = total_co2_s1s2 - power_co2_s1
            if EScope.S1S2S3 in scope_list:
                total_co2_s3_elements = try_get_co2(prod_bm, ei_df_t, sectors & end_use_s3_activities, region, [ EScope.S3] )
                if total_co2_s3_elements:
<<<<<<< HEAD
                    total_co2_s3 = pd.concat(total_co2_s3_elements).groupby(level=0).sum()
                    total_co2 = total_co2.add(total_co2_s3)
            return total_co2
    # Must be S1 or S2 by itself (or scope_list is None, meaning whatever scope can be found).  try_get_co2 will deal with S3 case.
    new_df = pd.concat(try_get_co2(prod_bm, ei_df_t, sectors, region, scope_list ), axis=1)
    total_co2 = new_df.groupby(level=0).sum()
=======
                    total_co2_s3 = co2_sum_across(pd.concat(total_co2_s3_elements, axis=1))
                    total_co2 = total_co2.add(total_co2_s3)
            return total_co2
    # Must be S1 or S2 by itself (or scope_list is None, meaning whatever scope can be found).  try_get_co2 will deal with S3 case.
    total_co2 = co2_sum_across(pd.concat(try_get_co2(prod_bm, ei_df, sectors, region, scope_list ), axis=1))
>>>>>>> 8c46936c
    return total_co2

# nice cheatsheet for managing layout via className attribute: https://hackerthemes.com/bootstrap-cheatsheet/

# Define app
app = dash.Dash(__name__, external_stylesheets=[dbc.themes.BOOTSTRAP], # theme should be written in CAPITAL letters; list of themes https://www.bootstrapcdn.com/bootswatch/
                meta_tags=[{'name': 'viewport', # this thing makes layout responsible to mobile view
                            'content': 'width=device-width, initial-scale=1.0'}],
                background_callback_manager=background_callback_manager,
                )
app.title = "ITR Tool" # this puts text to the browser tab
server = app.server

filter_width = 10
filter_box = dbc.Row( # We are a row of the left-side column box
    children=[
        dbc.Row(
            [
                dbc.Col(
                    dbc.Label("\N{thermometer} Individual temperature score"),
                    width=filter_width,
                ),
                dbc.Col(
                    [
                        dbc.Button("\N{books}", id="hover-target2", color="link", n_clicks=0),
                        dbc.Popover(dbc.PopoverBody(
                            "Focus on companies from portfolio with specific temperature score"), id="hover2",
                                    target="hover-target2", trigger="hover"),
                    ], width=2, #align="center",
                ),
            ],
            align="center",
        ),
        dcc.RangeSlider(
            id="temp-score-range",
            min=0, max=8.5, value=[0, 8.5],
            step=0.5,
            marks={i / 10: str(i / 10) for i in range(0, 86, 5)},
        ),
        dbc.Row(
            [
                dbc.Col(
                    dbc.Label("\N{factory} Focus on a specific sector "),
                    width=filter_width,
                ),
                dbc.Col(
                    [
                        dbc.Button("\N{books}", id="hover-target3", color="link", n_clicks=0),
                        dbc.Popover(dbc.PopoverBody(
                            "Scope of sectors could be different for different emission benchmark.\nScope of sectors covered by the tool is constantly growing."),
                                    id="hover3", target="hover-target3", trigger="hover"),
                    ], width=2,
                ),
            ],
            align="center",
        ),
        dcc.Dropdown(id="sector-dropdown",
                     options=[{'label': 'All Sectors', 'value': ''}],
                     value='',
                     clearable=False,
                     placeholder="Select a sector"),
        dbc.Row(
            [
                dbc.Col(
                    dbc.Label("\N{globe with meridians} Focus on a specific region "),
                    width=filter_width,
                ),
                dbc.Col(
                    [
                        dbc.Button("\N{books}", id="hover-target4", color="link", n_clicks=0),
                        dbc.Popover(dbc.PopoverBody(
                            "Scope of countries could be different for different emission benchmark"),
                                    id="hover4", target="hover-target4", trigger="hover"),
                    ], width=2,
                ),
            ],
            align="center",
        ),
        dcc.Dropdown(id="region-dropdown",
                     options=[{'label': 'All Regions', 'value': ''}],
                     value='',
                     clearable=False,
                     placeholder="Select a region"),
        dbc.Row(
            [
                html.Span(id="benchmark-region", hidden=True, children="No benchmark loaded"),
            ]
        ),
    ],
)


benchmark_width = 10
benchmark_box = dbc.Row(
    children=[
        dbc.Row(  # Select Benchmark
            [
                dbc.Col(
                    dbc.Label("\N{bar chart} Select Emissions Intensity benchmark "),
                    width=benchmark_width,
                ),
                dbc.Col(
                    [
                        dbc.Button("\N{books}", id="hover-target5", color="link", n_clicks=0),
                        dbc.Popover(dbc.PopoverBody(
                            "This benchmark describes emission intensities projection for different regions and sectors"),
                                    id="hover5", target="hover-target5", trigger="hover"),
                    ], width=2,
                ),
            ],
            align="center",
        ),
        dcc.Dropdown(id="eibm-dropdown",
                     options=[  # 16.05.2022: make this dynamic
                         {'label': 'OECM (Deprecated) 1.5 degrees', 'value': 'OECM'},
                         {'label': 'OECM (Prod-Centric) 1.5 degC', 'value': 'OECM_PC'},
                         {'label': 'OECM (Scope 3) 1.5 degC', 'value': 'OECM_S3'},
                         {'label': 'TPI 1.5 degrees (No Autos)', 'value': 'TPI_15_degrees'},
                         {'label': 'TPI 2 degrees (HE)', 'value': 'TPI_2_degrees_high_efficiency'},
                         {'label': 'TPI 2 degrees (SI)', 'value': 'TPI_2_degrees_shift_improve'},
                         {'label': 'TPI below 2 degrees', 'value': 'TPI_below_2_degrees'}
                     ],
                     value= 'OECM_S3', # 'TPI_15_degrees', # 'TPI_2_degrees_high_efficiency', 
                     clearable=False,
                     placeholder="Select Emissions Intensity benchmark"),
        html.Div(id='hidden-div', style={'display': 'none'}),
        html.Hr(),  # small space from the top
        dbc.Row(  # Scope selection
            [
                dbc.Col(
                    dbc.Label("\N{abacus} Select Scope(s) to Evaluate"),
                    width=benchmark_width,
                ),
                dbc.Col(
                    [
                        dbc.Button("\N{books}", id="hover-target10", color="link", n_clicks=0),
                        dbc.Popover(dbc.PopoverBody(
                            "Select Scope(s) to process (S1, S1+S2, S3, S1+S1+S3, or All Scopes)"),
                                    id="hover10", target="hover-target10", trigger="hover"),
                    ], width=2,
                ),
            ],
            align="center",
        ),
        dcc.RadioItems(
            id="scope-options",
            options=[
                {'label': 'S1', 'value': 'S1'},
                {'label': 'S2', 'value': 'S2'},
                {'label': 'S1S2', 'value': 'S1S2'},
                {'label': 'S3', 'value': 'S3'},
                {'label': 'S1S2S3', 'value': 'S1S2S3'},
                {'label': 'All Scopes', 'value': ''},
            ],
            value='S1S2S3',
            inputStyle={"margin-right": "10px", "margin-left": "30px"},
            inline=True,
        ),
        html.Hr(),  # small space from the top
        dbc.Row(  # Set ProjectionControls TARGET_YEAR
            [
                dbc.Col(
                    dbc.Label("\N{wrench} Select projection end year (2025-2050)"),
                    width=benchmark_width,
                ),
                dbc.Col(
                    [
                        dbc.Button("\N{calendar}", id="hover-target9", color="link", n_clicks=0),
                        dbc.Popover(dbc.PopoverBody(
                            "Select the ending year of the benchmark analysis"),
                                    id="hover9", target="hover-target9", trigger="hover"),
                    ], width=4,
                ),
            ],
            align="center",
        ),
        dcc.Slider(
            id="target-year",
            min=2025, max=2050,
            value=2050,
            step=5,
            marks={i: str(i) for i in range(2025, 2051, 5)},
        ),
        html.Div(id="bm-budgets-target-year"),
        html.Hr(),  # small space from the top
        dbc.Row(  # Absolute vs. Contraction budget methodology
            [
                dbc.Col(
                    dbc.Label("\N{Sun Behind Cloud} Select budget methodology"),
                    width=benchmark_width,
                ),
                dbc.Col(
                    [
                        dbc.Button("\N{books}", id="hover-target11", color="link", n_clicks=0),
                        dbc.Popover(dbc.PopoverBody(
                            "Select benchmark scaling methodology"),
                                    id="hover11", target="hover-target11", trigger="hover"),
                    ], width=2,
                ),
            ],
            align="center",
        ),
        dcc.RadioItems(
            id="budget-method",
            options=[
                {'label': 'Absolute', 'value': 'absolute'},
                {'label': 'Contraction', 'value': 'contraction'},
            ],
            value='absolute',
            inputStyle={"margin-right": "10px", "margin-left": "30px"},
            inline=True,
        ),
        html.Hr(),  # small space from the top
        dbc.Row(  # Mean / Median projection
            [
                dbc.Col(
                    dbc.Label("\N{level slider} Select method for projection"),
                    width=benchmark_width,
                ),
                dbc.Col(
                    [
                        dbc.Button("\N{books}", id="hover-target6", color="link", n_clicks=0),
                        dbc.Popover(dbc.PopoverBody(
                            "Select method of averaging trend of emission intensities projections"),
                                    id="hover6", target="hover-target6", trigger="hover"),
                    ], width=2,
                ),
            ],
            align="center",
        ),
        dcc.RadioItems(
            id="projection-method",
            options=[
                {'label': 'Median', 'value': 'median'},
                {'label': 'Mean', 'value': 'mean'},
            ],
            value='median',
            inputStyle={"margin-right": "10px", "margin-left": "30px"},
            inline=True,
        ),
        html.Hr(),  # small space from the top
        dbc.Row(  # Winsorization of scenarios
            [
                dbc.Col(
                    dbc.Label("\N{wrench} Select winsorization value cap range"),
                    width=benchmark_width,
                ),
                dbc.Col(
                    [
                        dbc.Button("\N{books}", id="hover-target8", color="link", n_clicks=0),
                        dbc.Popover(dbc.PopoverBody(
                            "Select which extreme datapoints of historical emission intensities you would like to exclude from calculations of projections"),
                                    id="hover8", target="hover-target8", trigger="hover"),
                    ], width=2,
                ),
            ],
            align="center",
        ),
        dcc.RangeSlider(
            id="scenarios-cutting",
            min=0, max=100,
            value=[ProjectionControls.LOWER_PERCENTILE * 100, ProjectionControls.UPPER_PERCENTILE * 100],
            step=10,
            marks={i: str(i) for i in range(0, 101, 10)},
            allowCross=False
        ),
         html.Hr(),  # small space from the top
        dbc.Row(  # Winsorization of scenarios
            [
                dbc.Col(
                    dbc.Label("\N{wrench} Select target probability"),
                    width=benchmark_width,
                ),
                dbc.Col(
                    [
                        dbc.Button("\N{books}", id="hover-target12", color="link", n_clicks=0),
                        dbc.Popover(dbc.PopoverBody(
                            "Select default probability of achieving target"),
                                    id="hover12", target="hover-target12", trigger="hover"),
                    ], width=1,
                ),
            ],
            align="center",
        ),
        dcc.Slider(
            min=0, max=100,
            value=50,
            step=10,
            id="target_probability",
            marks={
                i: str(i)+ "%" for i in range (0,101,10)
            },
        ),
    ],
)




itr_titlebar = dbc.Row(  # upload portfolio
    [
        dbc.Col(  # upload OS-C logo
            dbc.CardImg(
                src="https://os-climate.org/wp-content/uploads/sites/138/2021/10/OSC-Logo.png",
                className='align-self-center',
                # 'h-60 w-60 float-middle align-middle', # reducing size and alligning
                        bottom=False),
            width=2,
            align="center",
        ),
        dbc.Col(
            [
                html.H1(id="banner-title", children=[
                    html.A("OS-Climate Sector Alignment Tool", href="https://github.com/plotly/dash-svm",
                           style={"text-decoration": "none", "color": "inherit"})]),
                html.Div(
                    children='Tool for calculating the Implied Temperature Rise for a sector-specific investment portfolio such as steel, utilities, chemicals, etc.  \N{deciduous tree}'),
            ],
            width=8,
        ),
        dbc.Col([html.Span(id="loading-template-data", hidden=False, children="loading template data...")]),
        dbc.Col([
            dbc.Spinner(
                [
                    html.H1(id="dummy-output-info", style={'color': 'white'}),
                    html.Data(id="spinner-warehouse"),
                    html.Data(id="spinner-eibm"),
                    html.Data(id="spinner-ty"),
                    html.Data(id="spinner-ty-ts"),
                    html.Data(id="spinner-ts"),
                    html.Data(id="spinner-graphs"),
                    html.Data(id="spinner-xlsx"),
                    html.Data(id="spinner-reset"),
                ],
                color="primary",
                spinner_style={"width": "3rem", "height": "3rem"},
                # value="Finished",
            ),  # Spinner/Progress implementations
        ], width=1, ),
    ],
    justify='between',  # for this to work you need some space left (in total there 12 columns)
    align='center',
)

itr_filters_and_benchmarks = dbc.Col(
    [  # filters pane
        dbc.Card(
            [
                dbc.Row(
                    [  # Row with key figures
                        dbc.Col(html.H5("Filters", className="pf-filter")),  # PF score
                        dbc.Col(
                            html.Div(
                                dbc.Button("Reset filters",
                                           id="reset-filters-button",
                                           outline=True, color="dark", size="sm",
                                           className="me-md-2"
                                           ),
                                className="d-grid gap-2 d-md-flex justify-content-md-end"
                            )
                        ),
                    ]
                ),
                html.P("Select part of your portfolio", className="text-black-50"),
                filter_box,
            ], body=True
        ),
        html.Br(),
        dbc.Card(
            [
                html.H5("Benchmarks", className="macro-filters"),
                benchmark_box,
            ], body=True
        ),
    ],
    width=3,
)

itr_main_width = 7
itr_main_figures = dbc.Col(
    [  # main pane
        dbc.Card([
            dbc.Row(  # Row with key figures
                [
                    dbc.Col(  # PF score
                        dbc.Card(
                            [
                                html.H1(id="output-info"),
                                html.Div('Portfolio-level temperature rating of selected companies',
                                         style={'color': 'black', 'fontSize': 16}),
                                html.Div('in delta degree Celsius',
                                         style={'color': 'grey', 'fontSize': 10}),
                            ], body=True
                        ),
                    ),
                    dbc.Col(  # Portfolio EVIC
                        dbc.Card(
                            [
                                html.H1(id="evic-info"),
                                html.Div('Enterprise Value incl. Cash of selected portfolio',
                                         style={'color': 'black', 'fontSize': 16}),
                                html.Strong('(billions)'),
                            ], body=True
                        ),
                    ),
                    dbc.Col(  # Portfolio notional
                        dbc.Card(
                            [
                                html.H1(id="pf-info"),
                                html.Div('Total Notional of a selected portfolio',
                                         style={'color': 'black', 'fontSize': 16}),
                                html.Strong('(millions)'),
                            ], body=True
                        ),
                    ),
                    dbc.Col(  # Number of companies
                        dbc.Card(
                            [
                                html.H1(id="comp-info"),
                                html.Div('Number of companies in the selected portfolio',
                                         style={'color': 'black', 'fontSize': 16}),
                                html.Div('# of companies', style={'color': 'grey', 'fontSize': 10}),
                            ], body=True
                        ),
                    ),
                ],
            ),
            dbc.Row(  # row with 2 graphs
                [
                    dbc.Col(dcc.Graph(id="co2-usage-vs-budget"), width=8),  # big bubble graph
                    dbc.Col(dcc.Graph(id="itr-coverage"), width=4),  # covered stacked bar graph
                ],
            ),
            dbc.Row(  # row with 2 graphs
                [
                    dbc.Col(dcc.Graph(id="industry-region-heatmap")),
                    dbc.Col(dcc.Graph(id="highest-ts-barchart")),
                ]
            ),
            dbc.Row(  # row with 1 bar graph
                [
                    dbc.Col(dcc.Graph(id="ts-aggr-barchart")),
                ]
            ),
        ], body=True),
        html.Br(),
    ],
    width=itr_main_width,
)

itr_portfolio_width = 10
itr_portfolio = dbc.Card(
    [
        dbc.Row(
            [
                dbc.Col(
                    html.H5(
                        "Table below contains details about the members of the selected portfolio"),
                    width=itr_portfolio_width,
                ),
                dbc.Col(
                    html.Div(
                        [
                            dbc.Button("Export table to spreadsheet",
                                       id="export-to-excel",
                                       size="sm", className="me-md-2"
                                       ),
                            dcc.Download(id="download-dataframe-xlsx"),
                        ],
                        className="d-grid gap-2 d-md-flex justify-content-md-end"
                    ),
                    width=2,
                ),
            ],
            align="center",
        ),
        html.Br(),
        html.Div(id='display-excel-data'),
    ], body=True
)

# Define Layout
app.layout = dbc.Container(  # always start with container
    children=[
        html.Hr(),  # small space from the top
        itr_titlebar,           # This has static text and the spinner
        html.Hr(),
        dbc.Row(
            [
                itr_filters_and_benchmarks,
                itr_main_figures,
            ]
        ),
        itr_portfolio,
#        html.Data(id="scope-column"),
        html.Data(id="scope-options-ty"),
        html.Data(id="scope-value-ty"),
#         html.Data(id="scope-options-reset"),
        dcc.Store(id="warehouse"),
        dcc.Store(id="warehouse-eibm"),
        dcc.Store(id="warehouse-ty"),
        dcc.Store(id="portfolio-df"),
        html.Data(id="sector-dropdown-ty"),
        html.Data(id="sector-value-ty"),
        html.Data(id="region-dropdown-ty"),
        html.Data(id="region-value-ty"),
#        html.Data(id="sector-dropdown-reset"),
#        html.Data(id="region-dropdown-reset"),
        html.Data(id="show-oecm-bm"),
        html.Data(id="bm-region-eibm"),
        html.Data(id="bm-region-ts"),
        html.Data(id="bm-budget"),
        html.Data(id="bm-1e-budget"),
        html.Data(id="bm-2e-budget"),
        html.Data(id="tempscore-ty-ts"),
        html.Data(id="reset-sector-region-scope"),
        # dash_table.DataTable(df.to_dict('records'), [{"name": i, "id": i} for i in df.columns])
    ],
    fluid=True,
    style={"max-width": "1920px"},
)

@app.callback(
    Output("warehouse", "data"),
    Output("loading-template-data", "hidden"),
    Output("spinner-warehouse", "value"),

    Input("banner-title", "children"), # Just something to get us going...

    prevent_initial_call=False,)
def warehouse_new(banner_title):
    # load company data
    template_company_data = TemplateProviderCompany(company_data_path, projection_controls = ProjectionControls())
    Warehouse = DataWarehouse(template_company_data, benchmark_projected_production=None, benchmarks_projected_ei=None,
                              estimate_missing_data=DataWarehouse.estimate_missing_s3_data)
    return (json.dumps(pickle.dumps(Warehouse), default=ITR.JSONEncoder),
            True,
            "Spin-warehouse")

@dash.callback(
    output=(Output("warehouse-eibm", "data"),        # Warehouse initialized with benchmark
            # We cannot set scope_options based on benchmark, because that may depend on sector
            Output("show-oecm-bm", "value"),
            Output("bm-region-eibm", "value"),
            Output("spinner-eibm", "value"),),  # fake for spinner
    inputs=(Input("warehouse", "data"),
            Input("eibm-dropdown", "value"),
            Input("projection-method", "value"),
            Input("scenarios-cutting", "value"), # winzorization slider
            State("benchmark-region", "children"),),
    background=not use_data_vault and not have_breakpoint,
    prevent_initial_call=True,)
# load default intensity benchmarks
def recalculate_individual_itr(warehouse_pickle_json, eibm, proj_meth, winz, bm_region):
    '''
    Reload Emissions Intensity benchmark from a selected file
    :param warehouse_pickle_json: Pickled JSON version of Warehouse containing only company data
    :param eibm: Emissions Intensity benchmark identifier
    :param proj_meth: Trajectory projection method (median or mean)
    :param winz: Winsorization parameters (limit of outlier data)
    '''
    changed_id = [p['prop_id'] for p in dash.callback_context.triggered][0]  # to catch which widgets were pressed
    Warehouse = pickle.loads(ast.literal_eval(json.loads(warehouse_pickle_json)))

    if 'scenarios-cutting' in changed_id or 'projection-method' in changed_id:  # if winzorization params were changed
        Warehouse.company_data.projection_controls.TREND_CALC_METHOD = ITR_median if proj_meth == 'median' else ITR_mean
        Warehouse.company_data.projection_controls.LOWER_PERCENTILE = winz[0] / 100
        Warehouse.company_data.projection_controls.UPPER_PERCENTILE = winz[1] / 100
       
    if 'eibm-dropdown' in changed_id or Warehouse.benchmarks_projected_ei is None:
        show_oecm_bm = 'no'
        if eibm == 'OECM_PC':
            benchmark_file = benchmark_EI_OECM_PC_file
            show_oecm_bm = 'yes'
        elif eibm == 'OECM_S3':
            benchmark_file = benchmark_EI_OECM_S3_file
            show_oecm_bm = 'yes'
        elif eibm.startswith('TPI_2_degrees'):
            benchmark_file = benchmark_EI_TPI_file
        elif eibm == 'TPI_15_degrees':
            benchmark_file = benchmark_EI_TPI_15_file
        elif eibm == 'OECM':
            benchmark_file = benchmark_EI_OECM_file
            logger.info('OECM benchmark is for backward compatibility only.  Use OECM_PC instead.')
        else:
            benchmark_file = benchmark_EI_TPI_below_2_file
        # load intensity benchmarks
        benchmark_EI = os.path.join(root, examples_dir, data_dir, data_json_units_dir, benchmark_file)
        with open(benchmark_EI) as json_file:
            parsed_json = json.load(json_file)
        if eibm.startswith('TPI_2_degrees'):
            extra_EI = os.path.join(root, examples_dir, data_dir, data_json_units_dir,
                                    benchmark_EI_TPI_2deg_high_efficiency_file if '_high_efficiency' in eibm
                                    else benchmark_EI_TPI_2deg_shift_improve_file)
            with open(extra_EI) as json_file:
                extra_json = json.load(json_file)
                for scope_name in EScope.get_scopes():
                    if scope_name in extra_json:
                        if scope_name not in parsed_json:
                            parsed_json[scope_name] = extra_json[scope_name]
                        else:
                            parsed_json[scope_name]['benchmarks'] += extra_json[scope_name]['benchmarks']
        EI_bm = BaseProviderIntensityBenchmark(EI_benchmarks=IEIBenchmarkScopes.parse_obj(parsed_json))
        # This updates benchmarks and all that depends on them (including trajectories)
        Warehouse.update_benchmarks(base_production_bm, EI_bm)
        bm_region = eibm

    elif 'scenarios-cutting' in changed_id or 'projection-method' in changed_id: 
        # Trajectories are company-specific, but ultimately do depend on benchmarks (for units/scopes)
        Warehouse.update_trajectories()
        

    return (json.dumps(pickle.dumps(Warehouse), default=ITR.JSONEncoder),
            show_oecm_bm,
            bm_region,
            "Spin-eibm")

# A fresh benchmark (warehouse-eibm) can set/reset sector/region/scope options and values
@dash.callback(
    output = (Output("warehouse-ty", "data"),
              Output("sector-dropdown-ty", "value"),
              Output("sector-value-ty", "value"),
              Output("region-dropdown-ty", "value"),
              Output("region-value-ty", "value"),
              Output("scope-options-ty", "value"),
              Output("scope-value-ty", "value"),
              Output("spinner-ty", "value"),),  # fake for spinner
    inputs = (Input("warehouse-eibm", "data"),
              Input("target-year", "value"),

              State("sector-dropdown", "value"),
              State("region-dropdown", "value"),
              State("scope-options", "value"),),
    background=not use_data_vault and not have_breakpoint,
    prevent_initial_call=True,)
def recalculate_warehouse_target_year(warehouse_pickle_json, target_year, sector, region, scope, *_):
    '''
    When changing endpoint of benchmark budget calculations, update total budget and benchmark ITR resulting therefrom.
    We assume that 'Global' is the all-world, not rest-of-world, for any benchmark.
    Where possible, honor users' selection of SCOPE, REGION, and SCOPE_LIST, and where necessary, adjust
    REGION and SCOPE_LIST to accommodate SECTOR selection.  But don't "listen" for new user SECTOR/REGION/SCOPE
    choices.
    '''

    Warehouse = pickle.loads(ast.literal_eval(json.loads(warehouse_pickle_json)))
    EI_bm = Warehouse.benchmarks_projected_ei
    # Our Warehouse doesn't retain side-effects, so we cannot "set-and-forget"
    # Instead, we have to re-make the change for the benefit of downstream users...
    EI_bm.projection_controls.TARGET_YEAR = target_year
    Warehouse.company_data.projection_controls.TARGET_YEAR = target_year
    df_ei_t = EI_bm._EI_df_t
    df_fundamentals = Warehouse.company_data.df_fundamentals

    df_fundamentals = df_fundamentals[df_fundamentals.index.isin(df_portfolio.company_id)]
    # pf_bm_* is the overlap of our portfolio and our benchmark
    pf_bm_sectors = set(df_fundamentals.sector) & set(df_ei_t.columns.get_level_values('sector'))
    # pf_regions contains company-specific regions, like Asia, Great Britain, etc.
    # pf_regions = set(df_fundamentals.region)

    if sector not in pf_bm_sectors:
        sector = ''
        EI_sectors = df_ei_t.loc[:, df_ei_t.columns.get_level_values('sector').isin(pf_bm_sectors)]
        sector_scopes = EI_sectors.loc[df_ei_t.iloc[0].name, :].groupby(['sector', 'scope']).count()
        if not sector_scopes.index.get_level_values('sector').duplicated().any():
            # TPI is a scope-per-sector benchmarks, so looks best when we see all scopes
            scope = ''
            EI_scopes = sector_scopes.index.get_level_values('scope').unique()
        else:
            EI_scopes = EI_sectors.columns.get_level_values('scope').unique()
    else:
        EI_sectors = df_ei_t.loc[:, (sector)]
        EI_scopes = EI_sectors.columns.get_level_values('scope').unique()

    if sector:
        # Ensure we have appropriate region for sector...not all benchmarks support all regions for all sectors
        pf_sector_df = df_fundamentals[df_fundamentals.sector.eq(sector)][['sector', 'region']]
        # bm_sector_df = df_ei_t.drop(index=df_ei_t.index).loc[:, (sector)].stack(level='region')
    else:
        pf_sector_df = df_fundamentals[df_fundamentals.sector.isin(pf_bm_sectors)][['sector', 'region']]
        # bm_sector_df = df_ei_t.drop(index=df_ei_t.index).loc[:, list(pf_bm_sectors)].stack(level='region')
    pf_bm_regions = set(pf_sector_df.region)

    if region not in pf_bm_regions:
        region = ''

    if not scope or EScope[scope] not in EI_scopes:
        scope = ''

    return (
        json.dumps(pickle.dumps(Warehouse), default=ITR.JSONEncoder),
        json.dumps([{"label": i, "value": i} for i in sorted(pf_bm_sectors)] + [{'label': 'All Sectors', 'value': ''}]),
        sector,
        json.dumps([{"label": i, "value": i} for i in sorted(pf_bm_regions)] + [{'label': 'All Regions', 'value': ''}]),
        region,
        json.dumps([{"label": scope.name, "value": scope.name} for scope in sorted(EI_scopes)] + [{'label': 'All Scopes', 'value': ''}]),
        scope,
        "Spin-ty",
    )

# `recalculate_warehouse_target_year` is the central switchboard for sector/region/scope changes.
# These changes may come from selecting a fresh benchmark (which has its own sector/region/scope coverage)
# or from direct manipulation of the dropdowns/radio buttons.

# some words on the current concept of Scope Math
# 
# For a single sector, any and all scope combinations give "valid" footprint descriptions...
# ...and we can compare against the scope footprints of the sector.
# 
# Beyond the sector is the Acvitity (Primary Energy, Secondary Energy, End Use)
# We can aggregate within an Activity as we do within a Sector, noting that End Use has special S3 rules.
# ...and if we have the same scope data for each sector and the overall activity,
# we can compare the activity-aggregated sectors with the benchmark budget (on a per-scope or all-scope basis).
#
# If we look across multiple Activities, scopes give the rules:
# The Scope 1 footprint can be computed as the sum of S1 scope emissions across all sectors (company aggregates and benchmark budget)
# The Scope 2 footprint can be computed as the sum of S2 scope emissions across all sectors (company aggregates and benchmark budget)
# The S1+S2 footprint can be computed as sum(S1) + abs(sum(S2) - Electric Utilties S1) (company aggregates and benchmark budget)
# If there are no Electricity Utilities in the sector, then it just aggregates all S1+S2 across all sectors
# There's no meaningful S3 aggregation in the multi-activity case
# For S1+S2+S3, we separate Energy from Power from End Use, then...
# The S1+S2+S3 footprint for Energy is meaningful (if Energy is in the mix)
# The S1+S2+S3 footprint for Utilities is meaningful (if Utilities are in the mix)
# The S1+S2+S3 are meaningful for End Use as follows: sum(S1+S2) + S3(cement, buildings, aviation, shipping, roads)
# The overall S1+S2+S3 budget is also meaningful

# Presumption is that when called, any selection of an available sector, region, or scope option has data (though other optios may need to change)
@dash.callback(
    output = (Output("sector-dropdown", "options"),
              Output("sector-dropdown", "value"),
              Output("region-dropdown", "options"),
              Output("region-dropdown", "value"),
              Output("scope-options", "options"),
              Output("scope-options", "value"),
              Output("bm-budget", "value"),
              Output("bm-1e-budget", "value"),
              Output("bm-2e-budget", "value"),
              Output("tempscore-ty-ts", "value"),
              Output("bm-region-ts", "value"),
              Output("spinner-ty-ts", "value"),),  # fake for spinner
    inputs = (Input("warehouse-ty", "data"),
              Input("sector-dropdown-ty", "value"),
              Input("sector-value-ty", "value"),
              Input("region-dropdown-ty", "value"),
              Input("region-value-ty", "value"),
              Input("scope-options-ty", "value"),
              Input("scope-value-ty", "value"),

              State("sector-dropdown", "options"),
              Input("sector-dropdown", "value"),
              State("region-dropdown", "options"),
              Input("region-dropdown", "value"),
              State("scope-options", "options"),
              Input("scope-options", "value"),),
    background=not use_data_vault and not have_breakpoint,
    prevent_initial_call=True,)
def recalculate_target_year_ts(warehouse_pickle_json, sectors_ty, sector_ty, regions_ty, region_ty, scopes_ty, scope_ty,
                               sectors_dl, sector, regions_dl, region, scopes_dl, scope,):
    '''
    Recalculate budget amounts and aligned temperature score for Warehouse after setting target year.
    These calculations are for display purposes, especially REGION, which is a company-disclosed value, not necessarily in the benchmark.
    Downstream processes make their own decisions with respect to upstream Warehouse.
    '''

    Warehouse = pickle.loads(ast.literal_eval(json.loads(warehouse_pickle_json)))
    df_fundamentals = Warehouse.company_data.df_fundamentals
    # All benchmarks use OECM production
    prod_bm = Warehouse.benchmark_projected_production
    EI_bm = Warehouse.benchmarks_projected_ei
    df_ei_t = EI_bm._EI_df_t

    changed_ids = [p['prop_id'] for p in dash.callback_context.triggered]  # to catch which widgets were pressed

    zero_co2 = Q_(0.0, 'Gt CO2e')
    df_fundamentals = df_fundamentals[df_fundamentals.index.isin(df_portfolio.company_id)]

    # pf_bm_* is the overlap of our portfolio and our benchmark
    pf_bm_sectors = set(df_fundamentals.sector) & set(df_ei_t.columns.get_level_values('sector'))
    pf_bm_regions = set(df_ei_t.loc[:, list(pf_bm_sectors)].columns.get_level_values('region'))
    # pf_regions contains company-specific regions, like Asia, Great Britain, etc.
    # pf_regions = set(df_fundamentals.region)

    # sector/region/scope inputs from benchmarks attempt to preserve settings,
    # but if the previous sector or region or scope setting is not valid
    # for the benchmark, the incoming value will be '', meaning all.
    # In the function, we use sector, region, and scope to narrow down on our footprint;
    # the *_ts versions are the values we'll use in updates, which may be wider or narrower than our starting point.
    # For example, when selecting a scope that is only defined for a few sectors, that selection must narrow the sector selector.
    # When selecting "All Scopes", it should widen back out to the full list.
    changed_ty = False
    if "warehouse-ty.value" in changed_ids:
        changed_ty = True
    if "sector-dropdown-ty.value" in changed_ids:
        sectors_dl = json.loads(sectors_ty)
        sectors = { d['value'] for d in sectors_dl if d['value'] }
        sector = sector_ty
        changed_ty = True
    if "region-dropdown-ty.value" in changed_ids:
        regions_dl = json.loads(regions_ty)
        region = region_ty
        changed_ty = True
    if "scope-options-ty.value" in changed_ids:
        scopes_dl = json.loads(scopes_ty)
        scope = scope_ty
        changed_ty = True
    # The _ts versions are what we will return; the non-ts versions are what we use
    sector_ts, region_ts, scope_ts = sector, region, scope
    if not changed_ty:
        # If we entered otherwise, it was the user's own selection of Sector, Region, or Scope
        # Sector could narrow Region or Scope
        # Scope could narrow Sector.  But we never widen past `sectors` (which is limited by portfolio)

        # sectors, regions, and scopes will become options user can select in the future
        # pf_bm_df is the universe from which we narrow selections
        # sectors_dl are ultimately the sectors we sum across (with sector, region and scope to select)
        # FIXME: Extra transposition!  Twisted logic required to untwist our EI_t dataframe!
        pf_bm_df = df_ei_t.iloc[[0]].T.loc[list(pf_bm_sectors)].drop(columns=df_ei_t.index[0]).reset_index('scope')
        # retain the company-designated region information--we'll match to the benchmark when necessary
        pf_bm_df = pf_bm_df.merge(df_fundamentals[['sector','region']].drop_duplicates(), on=['sector'])
        selector = ''
        sectors = set(pf_bm_df.sector)
        regions = set(pf_bm_df.region)
        if "sector-dropdown.value" in changed_ids:
            # 3 options: select sector, sectors narrowed by scope/region, all sectors
            if sector not in [ '', '+' ]:
                pf_bm_df = pf_bm_df[pf_bm_df.sector.eq(sector)]
                if regions - set(pf_bm_df.region):
                    regions = set(pf_bm_df.region)
                    if region == '':
                        region_ts = '+'
                    selector = 'sectors'
                if region == '+':
                    region = ''
            elif sector_ts == '+':
                # If we can safely narrow to scope/region, do so (and take note).
                # Otherwise, drop constraint so that requesting something wider is wider
                if scope and EScope[scope] in pf_bm_df.scope.values:
                    selector = 'scopes'
                    pf_bm_df = pf_bm_df[pf_bm_df.scope.eq(EScope[scope])]
                else:
                    scope = ''
                if region in pf_bm_df.region.values:
                    selector = "scopes and regions" if selector else "regions"
                    pf_bm_df = pf_bm_df[pf_bm_df.region.eq(region)]
                else:
                    region = ''
            else:
                # Widen to all sectors
                if ('Energy') in df_ei_t.columns:
                    # Better default for OECM
                    scope_ts = scope = EScope.S1S2S3.name
                else:
                    scope_ts = scope = ''
                region_ts = region = ''
            # Narrow or widen by sector...
            scopes = set(pf_bm_df.scope)
            if sector_ts == '+':
                # Change this last so we retain all the regions and scopes if narrowing
                sectors = set(pf_bm_df.sector)
        elif "region-dropdown.value" in changed_ids:
            if region not in [ '', '+' ]:
                pf_region_sectors = pf_bm_df[pf_bm_df.region.eq(region)]
                if sector == '' and sectors - set(pf_region_sectors.sector):
                    sector_ts = '+'
                if sector_ts == '+':
                    selector = 'regions'
                sectors = set(pf_region_sectors.sector)
            if region_ts == '+' or sector not in [ '', '+' ]:
                # If we can safely narrow to sector/scope, do so (and take note).
                # Otherwise, drop constraint so that requesting something wider is wider
                if sector in pf_bm_df.sector.values:
                    pf_bm_df = pf_bm_df[pf_bm_df.sector.eq(sector)]
                    if regions - set(pf_bm_df.region):
                        if region in [ '', '+' ]:
                            region_ts = '+'
                            selector = 'sectors'
                            regions = set(pf_bm_df.region)
                            region = ''
                        else:
                            regions = set(pf_bm_df.region)
                else:
                    sector = ''
                    selector = 'regions'
                scopes = set(pf_bm_df.scope)
                if scope and EScope[scope] in scopes:
                    pf_bm_df = pf_bm_df[pf_bm_df.scope.eq(EScope[scope])]
                    if region in [ '', '+' ] and regions - set(pf_bm_df.region):
                        region_ts = '+'
                        selector = "sectors and scopes" if selector else "scopes" 
                        regions = set(pf_bm_df.region)
                        region = ''
                else:
                    scope = ''
            else:
                scopes = set(pf_bm_df.scope)
        elif "scope-options.value" in changed_ids:
            scopes = set(pf_bm_df.scope)
            if scope:
                pf_bm_df = pf_bm_df[pf_bm_df.scope.eq(EScope[scope])]
                # Use scope to narrow sector/region choices
                if sector in sectors:
                    pf_bm_df = pf_bm_df[pf_bm_df.sector.eq(sector)]
                else:
                    if sectors - set(pf_bm_df.sector):
                        sector_ts = '+'
                    sector = ''
                if region in regions:
                    pf_bm_df = pf_bm_df[pf_bm_df.region.eq(region)]
                else:
                    if regions - set(pf_bm_df.region):
                        region_ts = '+'
                    region = ''
            else:
                # Unwrap scope narrowing side-effects when widening
                if sector_ts == '+':
                    sector_ts = sector = ''
                if region_ts == '+':
                    region_ts = region = ''
                
            if scope and region:
                selector = 'scopes and regions'
            elif scope:
                selector = 'scopes'
            elif region:
                selector = 'region'
        else:
            assert False

        sectors_dl = [{"label": s, "value": s} for s in sorted(sectors)] + [{'label': 'All Sectors', 'value': ''}]
        if sector_ts == '+' or (sector == '' and pf_bm_sectors - sectors):
            sectors_dl.insert(-1, {'label': f'All Sectors (in {selector})', 'value': '+'})
            sector = ''
            sector_ts = '+'
        regions_dl = [{"label": r, "value": r} for r in sorted(regions)] + [{'label': 'All Regions', 'value': ''}]
        if region_ts == '+' or (region == '' and pf_bm_regions - regions):
            regions_dl.insert(-1, {'label': f'All Regions (in sectors)', 'value': '+'})
            region = ''
            region_ts = '+'
        scopes_dl = [{"label": s.name, "value": s.name} for s in sorted(scopes)] + [{'label': 'All Scopes', 'value': ''}]
        scope_ts = scope

    if not scope:
        if ('Energy') in df_ei_t.columns:
            if EI_bm._EI_benchmarks['S1S2'].production_centric:
                scope_list = [ EScope.S1S2 ]
            else:
                scope_list = [ EScope.S1S2S3 ]
        else:
            scope_list = None
    else:
        scope_list = [ EScope[scope] ]

    # From here on out, we use benchmark regions, not company-given regions to compute benchmark budgets.
    # The first guess is that REGION can be our BM_REGION.
    if region == '':
        bm_region = 'Global'
    elif sector:
        if (sector, region) not in df_ei_t.columns:
            bm_region = 'Global'
        else:
            bm_region = region
    else:
        try:
            if len(df_ei_t.loc[:, (list(sectors), [ region ], scope_list if scope_list else slice(None))]) < len(sectors):
                # If company-based region fans across multiple regions, set bm_region to 'Global'
                bm_region = 'Global'
            else:
                bm_region = region
        except KeyError:
            bm_region = 'Global'

    target_year_1e_cum_co2 = None
    target_year_2e_cum_co2 = None
    if sector:
        sectors = { sector }
        target_year_cum_co2 = get_co2_per_sector_region_scope(prod_bm, df_ei_t, sector, bm_region, scope_list)
    else:
        sectors = { x['value'] for x in sectors_dl if not x['value'] in ['', '+'] }
        if ('Energy') in df_ei_t.columns:
            # We are in OECM
            if scope_list[0] in [ EScope.S1, EScope.S2 , EScope.S3 ]:
                # For Scope 1 and Scope 2, we can just aggregate companies across all sectors (and error if S3)
                target_year_cum_co2 = get_co2_in_sectors_region_scope(prod_bm, df_ei_t, sectors, bm_region, scope_list)
            else:
                # Single or Multiple activities...
                
                # Separate out Energy (1e), Utilities (2e), and End Use
                energy_sectors = sectors & energy_activities
                utility_sectors = sectors & utility_activities
                end_use_sectors = sectors - energy_sectors - utility_sectors

                if energy_sectors:
                    target_year_1e_cum_co2 = get_co2_in_sectors_region_scope(prod_bm, df_ei_t, energy_sectors, bm_region, scope_list)
                if utility_sectors:
                    target_year_2e_cum_co2 = get_co2_in_sectors_region_scope(prod_bm, df_ei_t, utility_sectors, bm_region, scope_list)
                if end_use_sectors:
                    target_year_cum_co2 = get_co2_in_sectors_region_scope(prod_bm, df_ei_t, end_use_sectors, bm_region, scope_list)
                else:
                    if target_year_1e_cum_co2 is not None:
                        if target_year_2e_cum_co2 is not None:
                            target_year_cum_co2 = target_year_2e_cum_co2
                            target_year_2e_cum_co2 = None
                        else:
                            target_year_cum_co2 = target_year_1e_cum_co2
                            target_year_1e_cum_co2 = None
                    elif target_year_2e_cum_co2 is not None:
                        target_year_cum_co2 = target_year_2e_cum_co2
                        target_year_2e_cum_co2 = None
                    else:
                        assert False
        else:
            # We are in TPI
            target_year_cum_co2 = get_co2_in_sectors_region_scope(prod_bm, df_ei_t, sectors, bm_region, scope_list)

        assert EI_bm.projection_controls.TARGET_YEAR in target_year_cum_co2.index

    total_target_co2 = target_year_cum_co2.loc[EI_bm.projection_controls.TARGET_YEAR]
    total_final_co2 = target_year_cum_co2.loc[df_ei_t.index[-1]]
    if target_year_1e_cum_co2 is not None:
        target_year_1e = target_year_1e_cum_co2.loc[EI_bm.projection_controls.TARGET_YEAR]
    if target_year_2e_cum_co2 is not None:
        target_year_2e = target_year_2e_cum_co2.loc[EI_bm.projection_controls.TARGET_YEAR]
    ts_cc = ITR.configs.TemperatureScoreConfig.CONTROLS_CONFIG
    # FIXME: Note that we cannot use ts_cc.scenario_target_temperature because that doesn't track the benchmark value
    # And we cannot make it track the benchmark value because then it becomes another global variable that would break Dash.
    target_year_ts = EI_bm._benchmark_temperature + (total_target_co2 - total_final_co2) * ts_cc.tcre_multiplier
    return (
        sectors_dl, sector_ts,
        regions_dl, region_ts,
        scopes_dl, scope_ts,
        f"{round(total_target_co2.m, 3)} Gt CO2e",
        f"{round(target_year_1e.m, 1)} Gt CO2e" if target_year_1e_cum_co2 is not None else "", # bm-1e-budget
        f"{round(target_year_2e.m, 1)} Gt CO2e" if target_year_2e_cum_co2 is not None else "", # bm-2e-budget
        f"{round(target_year_ts.m, 3)}˚C",
        bm_region,               # Unhide "benchmark-region" and display REGION
        # EI_bm.projection_controls.TARGET_YEAR,
        "Spin-ty",
    )

@app.callback(
    Output("benchmark-region", "hidden"),
    Output("benchmark-region", "children"),

    Input("bm-region-eibm", "value"),
    Input("bm-region-ts", "value"),

    prevent_initial_call=True,)
def set_bm_region(bm_region_eibm, bm_region_ts):
    changed_ids = [p['prop_id'] for p in dash.callback_context.triggered]  # to catch which widgets were pressed
    if 'bm-region-ts.value' in changed_ids:
        # Prioritize displaying what we know...
        return (False, f"Benchmark region: {bm_region_ts}")
    else:
        # ...to displaying what we don't know
        return (True, f"New EI Benchmark {bm_region_eibm} Loaded")

@app.callback(
    Output("bm-budgets-target-year", "children"),

    Input("show-oecm-bm", "value"),
    Input("target-year", "value"),
    Input("bm-budget", "value"),
    Input("bm-1e-budget", "value"),
    Input("bm-2e-budget", "value"),
    Input("tempscore-ty-ts", "value"),

    prevent_initial_call=True,)
def bm_budget_year_target(show_oecm, target_year, bm_end_use_budget, bm_1e_budget, bm_2e_budget, tempscore_ty):
    if show_oecm=="yes":
        children = [ html.Div([html.Span(f"Benchmark totals through {target_year}")]), ]
        if bm_1e_budget: # .startswith('0.0 '):
            children.append(html.Div([html.Span(f"Primary energy budget: {bm_1e_budget}")]))
        if bm_2e_budget: # .startswith('0.0 '):
            children.append(html.Div([html.Span(f"Secondary energy budget: {bm_2e_budget}")]))
        if len(children)==1 and not bm_end_use_budget: # .startswith('0.0 '):
            bm_end_use_budget = '0.0 Gt CO2e'
        children.append(html.Div([html.Span(f"End-use budget: {bm_end_use_budget}")]))
    else:
        children = [html.Div([html.Span(f"Benchmark budget through {target_year}: {bm_end_use_budget}")])]
    return children + [html.Div([html.Span(f"ITR of benchmark: {tempscore_ty}")])]

@dash.callback(
    output = (Output("portfolio-df", "data"),
              Output("spinner-ts", "value"),),  # fake for spinner

    inputs = (Input("warehouse-ty", "data"),
              Input("budget-method", "value"),
              Input("target_probability", "value"), # winzorization slider
              ),

    prevent_initial_call=True,)
def calc_temperature_score(warehouse_pickle_json, budget_meth, target_probability, *_):
    '''
    Calculate temperature scores according to the carbon budget methodology
    :param warehouse_pickle_json: Pickled JSON version of Warehouse containing only company data
    :param budget_meth: Budget scaling methodology (absolute or contraction)
    '''
    global companies

    changed_id = [p['prop_id'] for p in dash.callback_context.triggered][0]  # to catch which widgets were pressed
    Warehouse = pickle.loads(ast.literal_eval(json.loads(warehouse_pickle_json)))

    temperature_score = TemperatureScore(
        time_frames = [ETimeFrames.LONG],
        scopes=None, # None means "use the appropriate scopes for the benchmark
        # Options for the aggregation method are WATS, TETS, AOTS, MOTS, EOTS, ECOTS, and ROTS
        aggregation_method=PortfolioAggregationMethod.WATS,
        budget_column=ColumnsConfig.CUMULATIVE_SCALED_BUDGET if budget_meth=='contraction' else ColumnsConfig.CUMULATIVE_BUDGET,
    )

    if "target_probability" in changed_id:
        df = temperature_score.calculate(data_warehouse=Warehouse, portfolio=companies, target_probability=target_probability/100)
    else:
        df = temperature_score.calculate(data_warehouse=Warehouse, portfolio=companies)
    df = df.drop(columns=['historic_data', 'target_data'])
    amended_portfolio = df
    return (amended_portfolio.to_json(orient='split', default_handler=ITR.JSONEncoder),
            "Spin-ts",)

def quantify_col(df: pd.DataFrame, col: str, unit=None):
    if unit is None:
        return asPintSeries(df[col].map(Q_))
    if not unit.startswith('pint['):
        unit = f"pint[{unit}]"
    return df[col].replace('<NA>', 'nan', regex=True).map(Q_).astype(unit)

@app.callback(
    Output("co2-usage-vs-budget", "figure"),     # fig1
    Output("itr-coverage", "figure"),            # fig5
    Output("industry-region-heatmap", "figure"), # heatmap_fig
    Output("highest-ts-barchart", "figure"),     # high_score_fig
    Output("ts-aggr-barchart", "figure"), # port_score_diff_methods_fig
    Output("spinner-graphs", "value"),    # fake for spinner
    Output('output-info', 'children'),    # portfolio score
    Output('output-info', 'style'),       # conditional color
    Output('evic-info', 'children'),      # portfolio evic
    Output('pf-info', 'children'),        # portfolio notional
    Output('comp-info', 'children'),      # num of companies
    Output('display-excel-data', 'children'), # Table

    Input("portfolio-df", "data"),
    Input("temp-score-range", "value"),
    State("sector-dropdown", "options"),
    Input("sector-dropdown", "value"),
    State("region-dropdown", "options"),
    Input("region-dropdown", "value"),
    State("scope-options", "options"),
    Input("scope-options", "value"),
    Input("budget-method", "value"),

    prevent_initial_call=True,)
def update_graph(
        portfolio_json,
        te_sc,
        sectors_dl, sec, regions_dl, reg, scopes_dl, scope,
        budget_meth,
):
    changed_id = [p['prop_id'] for p in dash.callback_context.triggered][0]  # to catch which widgets were pressed
    amended_portfolio = pd.read_json(portfolio_json, orient='split')
    # Why does this get lost in translation?
    amended_portfolio.index.name='company_id'
    amended_portfolio = amended_portfolio.assign(
        scope=lambda x: x.scope.map(lambda y: EScope[y]),
        time_frame=lambda x: x.time_frame.map(lambda y: ETimeFrames[y]),
        score_result_type=lambda x: x.score_result_type.map(lambda y: EScoreResultType[y]),
        temperature_score=lambda x: quantify_col (x, 'temperature_score', 'delta_degC'),
        ghg_s1s2=lambda x: quantify_col(x, 'ghg_s1s2', 't CO2e'),
        # FIXME: we're going to have to deal with NULL ghg_s3, and possible ghg_s1s2
        ghg_s3=lambda x: quantify_col(x, 'ghg_s3', 't CO2e'),
        cumulative_budget=lambda x: quantify_col(x, 'cumulative_budget', 't CO2e'),
        cumulative_scaled_budget=lambda x: quantify_col(x, 'cumulative_scaled_budget', 't CO2e'),
        cumulative_trajectory=lambda x: quantify_col(x, 'cumulative_trajectory', 't CO2e'),
        cumulative_target=lambda x: quantify_col(x, 'cumulative_target', 't CO2e'),
        trajectory_score=lambda x: quantify_col(x, 'trajectory_score', 'delta_degC'),
        trajectory_overshoot_ratio=lambda x: quantify_col(x, 'trajectory_overshoot_ratio', 'dimensionless'),
        target_score=lambda x: quantify_col(x, 'target_score', 'delta_degC'),
        target_overshoot_ratio=lambda x: quantify_col(x, 'target_overshoot_ratio', 'dimensionless'),
        company_market_cap=lambda x: quantify_col(x, 'company_market_cap'),
        company_revenue = lambda x: quantify_col(x, 'company_revenue'),
        company_enterprise_value = lambda x: quantify_col(x, 'company_enterprise_value'),
        company_ev_plus_cash = lambda x: quantify_col(x, 'company_ev_plus_cash'),
        company_total_assets = lambda x: quantify_col(x, 'company_total_assets'),
        investment_value = lambda x: quantify_col(x, 'investment_value'),
        benchmark_temperature=lambda x: quantify_col(x, 'benchmark_temperature', 'delta_degC'),
        benchmark_global_budget=lambda x: quantify_col(x, 'benchmark_global_budget', 'Gt CO2e'))
    temp_score_mask = (amended_portfolio.temperature_score >= Q_(te_sc[0], 'delta_degC')) & (
        amended_portfolio.temperature_score <= Q_(te_sc[1], 'delta_degC'))

    # Dropdown filters
    if sec in ['', '+']:
        # If the benchmark doesn't cover the sector, don't try to plot the company
        sectors = [ s['value'] for s in sectors_dl if not s['value'] in ['', '+'] ]
        sec_mask = amended_portfolio.sector.isin(sectors) if sectors else amended_portfolio.sector.map(lambda *_: True)
        sec = ''
    else:
        sec_mask = (amended_portfolio.sector == sec)
    if reg in ['', '+', 'Global' ]:
        # If a company's region is not in the benchmark, it will be treated as 'Global' (no harm, no foul)
        reg_mask = amended_portfolio.region.map(lambda *_:True)
        reg = ''
    else:
        reg_mask = (amended_portfolio.region == reg)
    if not scope:
        # Tricky bit: scope must be valid for sector; solve problem half-way by eliminating scopes not in any sector
        scopes = [ EScope[s['value']] for s in scopes_dl[:-1] ]
        scope_mask = amended_portfolio.scope.isin(scopes)  # select all
    else:
        scope_mask = (amended_portfolio.scope == EScope[scope])
    filt_df = amended_portfolio[temp_score_mask & sec_mask & reg_mask & scope_mask]  # filtering
    if len(filt_df) == 0:  # if after filtering the dataframe is empty
        # breakpoint()
        raise PreventUpdate

    if not scope:
        scope_list = None
    else:
        scope_list = [ EScope[scope] ]
    temperature_score = TemperatureScore(
        time_frames = [ETimeFrames.LONG],
        scopes=scope_list, # None means "use the appropriate scopes for the benchmark
        # Options for the aggregation method are WATS, TETS, AOTS, MOTS, EOTS, ECOTS, and ROTS
        aggregation_method=PortfolioAggregationMethod.WATS
    )
    aggregated_scores = temperature_score.aggregate_scores(filt_df)  # calc temp score for companies left in portfolio

    logger.info(f"ready to plot!\n{filt_df}")

    # Scatter plot; we add one ton CO2e to everything because log/log plotting of zero is problematic
    filt_df.loc[:, 'cumulative_usage'] = (filt_df.cumulative_target.fillna(filt_df.cumulative_trajectory)
                                          +filt_df.cumulative_trajectory.fillna(filt_df.cumulative_target)
                                          + ureg('t CO2e'))/2.0
    budget_column=ColumnsConfig.CUMULATIVE_SCALED_BUDGET if budget_meth=='contraction' else ColumnsConfig.CUMULATIVE_BUDGET
    fig1_kwargs = dict(x=budget_column, y="cumulative_usage",
                       size="investment_value",
                       color="sector", labels={"color": "Sector"},
                       hover_data=["company_name", "investment_value", "temperature_score"],
                       title="Overview of portfolio",
                       log_x=True, log_y=True)
    if sec:
        fig1_kwargs['text'] = 'company_name'
    fig1 = dequantify_plotly(px.scatter, filt_df, **fig1_kwargs)
    min_xy = min(min(ITR.nominal_values(filt_df[budget_column].pint.m)), min(ITR.nominal_values(filt_df.cumulative_usage.pint.m)))/2.0
    max_xy = max(max(ITR.nominal_values(filt_df[budget_column].pint.m)), max(ITR.nominal_values(filt_df.cumulative_usage.pint.m)))*2.0
    fig1.add_shape(dict(type='line', line_dash="dash", line_color="red", opacity=0.5, layer='below',
                        yref='y', xref='x', xsizemode='scaled', ysizemode='scaled',
                        y0=min_xy, y1=max_xy, x0=min_xy, x1=max_xy))
    fig1.update_layout({'legend_title_text': '', 'transition_duration': 500})
    fig1.update_layout(legend=dict(orientation="h", yanchor="bottom", y=1, xanchor="center", x=0.5))

    # Covered companies analysis; if we pre-filter portfolio-df, then we'll never have "uncovered" companies here
    coverage = filt_df.reset_index('company_id')[['company_id', 'scope', 'ghg_s1s2', 'ghg_s3', 'cumulative_target']]
    coverage['ghg'] = coverage.apply(lambda x: x.ghg_s1s2+x.ghg_s3 if x.scope==EScope.S1S2S3 else x.ghg_s3 if x.scope==EScope.S3 else x.ghg_s1s2, axis=1).astype('pint[t CO2e]')
    coverage['coverage_category'] = np.where(coverage['ghg'].isnull(),
                                             np.where(ITR.isnan(coverage['cumulative_target'].pint.m), "Not Covered",
                                                      "Covered only<Br>by target"),
                                             np.where(~ITR.isnan(coverage['ghg'].pint.m) & ITR.isnan(
                                                         coverage['cumulative_target'].pint.m),
                                                      "Covered only<Br>by emissions",
                                                      "Covered by<Br>emissions and targets"))
    dfg = coverage.groupby('coverage_category').count().reset_index()
    dfg['portfolio']='Portfolio'
    fig5 = dequantify_plotly (px.bar, dfg, x='portfolio',y="company_id", color="coverage_category",title="Coverage of companies in portfolio")
    fig5.update_xaxes(visible=False) # hide axis
    fig5.update_yaxes(visible=False) # hide axis
    fig5.update_layout({'legend_title_text': '','transition_duration':500, 'plot_bgcolor':'white'})
    fig5.update_layout(legend=dict(yanchor="middle",y=0.5,xanchor="left",x=1)) # location of legend

    # Heatmap
    trace = go.Heatmap(
        x=filt_df.sector,
        y=filt_df.region,
        z=ITR.nominal_values(filt_df.temperature_score.pint.m),
        type='heatmap',
        colorscale='Temps',
        zmin = 1.2, zmax = 2.5,
    )
    data = [trace]
    heatmap_fig = go.Figure(data=data)
    heatmap_fig.update_layout(title="Industry vs Region ratings")

    # visualizing worst performers
    df_high_score = filt_df.sort_values('temperature_score', ascending=False).groupby('sector').head(
        4)  # keeping only companies with highest score for the chart
    df_high_score['company_name'] = df_high_score['company_name'].str.split(' ').str[
        0]  # taking just 1st word for the bar chart
    high_score_fig = dequantify_plotly(px.bar, df_high_score,
                                       x="company_name",
                                       y="temperature_score",
                                       color="sector", title="Highest temperature scores by company")
    high_score_fig.update_traces(textposition='inside', textangle=0)
    high_score_fig.update_yaxes(title_text='Temperature score', range=[1, 8.5])
    high_score_fig.update_layout({'legend_title_text': '', 'transition_duration': 500})
    high_score_fig.update_layout(xaxis_title=None,
                                 legend=dict(orientation="h", yanchor="bottom", y=1, xanchor="center", x=0.5))

    # Calculate different weighting methods
    # FIXME: this is utter confusion with respect to scopes!
    def agg_score(agg_method):
        if not scope:
            scope_list = None
        else:
            scope_list = [ EScope[scope] ]
        temperature_score = TemperatureScore(time_frames=[ETimeFrames.LONG],
                                             scopes=scope_list,
                                             aggregation_method=agg_method)  # Options for the aggregation method are WATS, TETS, AOTS, MOTS, EOTS, ECOTS, and ROTS
        aggregated_scores = temperature_score.aggregate_scores(filt_df)
        agg_zero = Q_(0.0, 'delta_degC')
        agg_score = agg_zero
        if aggregated_scores.long.S1S2:
            agg_score = aggregated_scores.long.S1S2.all.score
        elif aggregated_scores.long.S1:
            agg_score = aggregated_scores.long.S1.all.score
        if aggregated_scores.long.S1S2S3:
            agg_score = agg_score + aggregated_scores.long.S1S2S3.all.score
        elif aggregated_scores.long.S3:
            agg_score = agg_score + aggregated_scores.long.S3.all.score
        elif agg_score == agg_zero:
            return [agg_method.value, Q_(np.nan, 'delta_degC')]
        return [agg_method.value, agg_score]

    agg_temp_scores = [agg_score(i) for i in PortfolioAggregationMethod]
    methods, scores = list(map(list, zip(*agg_temp_scores)))
    if ITR.HAS_UNCERTAINTIES:
        scores_n, scores_s = [*map(list, zip(*map(lambda x: (x.m.n, x.m.s) if isinstance(x.m, ITR.UFloat) else (x.m, 0.0), scores)))]
        if sum(scores_s) == 0:
            df_temp_score = pd.DataFrame(
                data={0: pd.Series(methods, dtype='string'),
                      1: pd.Series([round (n, 2) for n in scores_n]),
                      2: pd.Series(['magnitude'] * len(scores_n))}
            )
        else:
            df_temp_score = pd.concat([pd.DataFrame(
                data={0: pd.Series(methods, dtype='string'),
                      1: pd.Series([round(n-s, 2) for n,s in zip(scores_n, scores_s)]),
                      2: pd.Series(['nominal'] * len(scores_n))}),
                                       pd.DataFrame(
                data={0: pd.Series(methods, dtype='string'),
                      1: pd.Series([round (2*s, 2) for s in scores_s]),
                      2: pd.Series(['std_dev'] * len(scores_s))})])
    else:
        scores_n = list(map(lambda x: x.m, scores))
        df_temp_score = pd.DataFrame(
            data={0: pd.Series(methods, dtype='string'),
                  1: pd.Series([round (n, 2) for n in scores_n]),
                  2: pd.Series(['magnitude'] * len(scores_n))}
        )
        
    # Separate column for names on Bar chart
    # Highlight WATS and TETS
    Weight_Dict = {'WATS': 'Investment<Br>weighted',  # <Br> is needed to wrap x-axis label
                   'TETS': 'Total emissions<Br>weighted',
                   'EOTS': "Enterprise Value<Br>weighted",
                   'ECOTS': "Enterprise Value<Br>+ Cash weighted",
                   'AOTS': "Total Assets<Br>weighted",
                   'ROTS': "Revenues<Br>weigted",
                   'MOTS': 'Market Cap<Br>weighted'}
    df_temp_score['Weight_method'] = df_temp_score[0].map(Weight_Dict)  # Mapping code to text
    # Creating barchart, plotting values of column `1`
    port_score_diff_methods_fig = px.bar( df_temp_score, x='Weight_method', y=1, color=2, text=1,
                                          title="Score by weighting scheme <br><sup>Assess the influence of weighting schemes on scores</sup>")
    port_score_diff_methods_fig.update_traces(textposition='inside', textangle=0)
    port_score_diff_methods_fig.update_yaxes(title_text='Temperature score', range=[0.5, 3])
    port_score_diff_methods_fig.update_xaxes(title_text=None, tickangle=0)
    port_score_diff_methods_fig.add_annotation(x=0.5, y=2.6, text="Main methodologies", showarrow=False)
    port_score_diff_methods_fig.add_shape(
        dict(type="rect", x0=-0.45, x1=1.5, y0=0, y1=2.7, line_dash="dot", line_color="LightSeaGreen"),
        row="all",
        col="all",
    )
    port_score_diff_methods_fig.add_hline(y=2, line_dash="dot", line_color="red",
                                          annotation_text="Critical value")  # horizontal line
    port_score_diff_methods_fig.update_layout(transition_duration=500)

    # input for the dash table
    common_columns = [
        'company_name', 'company_id', 'region', 'sector', 'scope', 'cumulative_budget', 'cumulative_scaled_budget', 'investment_value',
        'trajectory_score', 'trajectory_exceedance_year', 'target_score', 'target_exceedance_year',
        'temperature_score']
    for col in ['trajectory_exceedance_year', 'target_exceedance_year']:
        if col not in filt_df.columns:
            common_columns.remove(col)
    df_for_output_table = filt_df.reset_index('company_id')[common_columns].copy()
    for col in ['temperature_score', 'trajectory_score', 'target_score', 'cumulative_budget', 'cumulative_scaled_budget']:
        df_for_output_table[col] = ITR.nominal_values(df_for_output_table[col].pint.m).round(2)  # f"{q:.2f~#P}"
        # pd.to_numeric(...).round(2)
    df_for_output_table['investment_value'] = df_for_output_table['investment_value'].apply(
        lambda x: "${:,.1f} Mn".format((x / 1000000)))  # formating column
    df_for_output_table['scope'] = df_for_output_table['scope'].map(str)
    df_for_output_table.rename(
        columns={'company_name': 'Name', 'company_id': 'ISIN', 'region': 'Region', 'sector': 'Industry',
                 'cumulative_budget': 'Emissions budget', 'cumulative_scaled_budget': 'Emissions budget (scaled)',
                 'investment_value': 'Notional',
                 'trajectory_score': 'Historical emissions score',
                 'trajectory_exceedance_year': 'Year historic emissions > 2050 budget',
                 'target_score': 'Target score',
                 'target_exceedance_year': 'Year target emissions > 2050 budget',
                 'temperature_score': 'Weighted temperature score',
                 'scope': 'Scope'}, inplace=True)

    # FIXME: this is utter confusion with respect to scopes!
    if aggregated_scores.long.S1S2:
        scores = aggregated_scores.long.S1S2.all.score.m
    elif aggregated_scores.long.S1:
        scores = aggregated_scores.long.S1.all.score.m
    elif aggregated_scores.long.S1S2S3:
        scores = aggregated_scores.long.S1S2S3.all.score.m
    elif aggregated_scores.long.S3:
        scores = aggregated_scores.long.S3.all.score.m
    elif aggregated_scores.long.S2:
        scores = aggregated_scores.long.S2.all.score.m
    else:
        raise ValueError("No aggregated scores")
    if ITR.HAS_UNCERTAINTIES and isinstance(scores, ITR.UFloat):
        scores = scores.n

    return (
        fig1, fig5,
        heatmap_fig, high_score_fig,
        port_score_diff_methods_fig,
        "Spin-graph",            # fake for spinner
        "{:.2f}".format(scores), # portfolio score
        {'color': 'ForestGreen'} if scores < 2 else {'color': 'Red'}, # conditional color
        str(round((filt_df.company_ev_plus_cash.sum())/10**9,1)), # sum of total EVIC for companies in portfolio
        str(round((filt_df.investment_value.sum())/10**6,1)), # portfolio notional
        str(len(filt_df)), # num of companies
        dbc.Table.from_dataframe(df_for_output_table,
                                 striped=True,
                                 bordered=True,
                                 hover=True,
                                 responsive=True,
                                 ),
    )

@app.callback(  # export table to spreadsheet
    Output("download-dataframe-xlsx", "data"),
    Output("spinner-xlsx", "value"),

    Input("export-to-excel", "n_clicks"),

    State("portfolio-df", "data"),
    State("temp-score-range", "value"),
    State("sector-dropdown", "options"),
    State("sector-dropdown", "value"),
    State("region-dropdown", "value"),

    prevent_initial_call=True,)
def download_xlsx(n_clicks, portfolio_json, te_sc, sectors_dl, sec, reg):
    if n_clicks is None:
        raise PreventUpdate
    amended_portfolio = pd.read_json(portfolio_json, orient='split')
    # Why does this get lost in translation?
    amended_portfolio.index.name = 'company_id'
    amended_portfolio = amended_portfolio.assign(
        # scope=lambda x: x.scope.map(lambda y: EScope[y]),
        time_frame=lambda x: x.time_frame.map(lambda y: ETimeFrames[y]),
        score_result_type=lambda x: x.score_result_type.map(lambda y: EScoreResultType[y]),
        temperature_score=lambda x: quantify_col (x, 'temperature_score', 'delta_degC'),
        ghg_s1s2=lambda x: quantify_col(x, 'ghg_s1s2', 't CO2e'),
        # FIXME: we're going to have to deal with NULL ghg_s3, and possible ghg_s1s2
        ghg_s3=lambda x: quantify_col(x, 'ghg_s3', 't CO2e'),
        cumulative_budget=lambda x: quantify_col(x, 'cumulative_budget', 't CO2e'),
        cumulative_scaled_budget=lambda x: quantify_col(x, 'cumulative_scaled_budget', 't CO2e'),
        cumulative_trajectory=lambda x: quantify_col(x, 'cumulative_trajectory', 't CO2e'),
        cumulative_target=lambda x: quantify_col(x, 'cumulative_target', 't CO2e'),
        trajectory_score=lambda x: quantify_col(x, 'trajectory_score', 'delta_degC'),
        trajectory_overshoot_ratio=lambda x: quantify_col(x, 'trajectory_overshoot_ratio', 'dimensionless'),
        target_score=lambda x: quantify_col(x, 'target_score', 'delta_degC'),
        target_overshoot_ratio=lambda x: quantify_col(x, 'target_overshoot_ratio', 'dimensionless'),
        company_market_cap=lambda x: quantify_col(x, 'company_market_cap'),
        company_revenue = lambda x: quantify_col(x, 'company_revenue'),
        company_enterprise_value = lambda x: quantify_col(x, 'company_enterprise_value'),
        company_ev_plus_cash = lambda x: quantify_col(x, 'company_ev_plus_cash'),
        company_total_assets = lambda x: quantify_col(x, 'company_total_assets'),
        investment_value = lambda x: quantify_col(x, 'investment_value'),
        benchmark_temperature=lambda x: quantify_col(x, 'benchmark_temperature', 'delta_degC'),
        benchmark_global_budget=lambda x: quantify_col(x, 'benchmark_global_budget', 'Gt CO2e'))
    temp_score_mask = (amended_portfolio.temperature_score >= Q_(te_sc[0], 'delta_degC')) & (
        amended_portfolio.temperature_score <= Q_(te_sc[1], 'delta_degC'))
    # Dropdown filters
    if sec in [ '', '+' ]:
        # If the benchmark doesn't cover the sector, don't try to plot the company
        sectors = [ s['value'] for s in sectors_dl if not s['value'] in ['', '+'] ]
        sec_mask = amended_portfolio.sector.isin(sectors)  # select all
    else:
        sec_mask = amended_portfolio.sector == sec
    if reg in [ '', '+', 'Global' ]:
        reg_mask = amended_portfolio.region.map(lambda *_:True)
    else:
        reg_mask = amended_portfolio.region == reg
    filt_df = amended_portfolio.loc[temp_score_mask & sec_mask & reg_mask].pint.dequantify()  # filtering
    if len(filt_df) == 0:  # if after filtering the dataframe is empty
        raise PreventUpdate
    # If there are uncertainties, put them in separate columns (Excel doesn't handle uncertainties)
    if ITR.HAS_UNCERTAINTIES:
        for i, col in reversed(list(enumerate(filt_df.columns))):
            if col[1] == 'No Unit':
                continue
            if isinstance(filt_df[col].iloc[0], ITR.UFloat):
                filt_df.insert(i+1, (f"{col[0]}_std_dev", col[1]), ITR.std_devs(filt_df[col]))
                filt_df[col] = ITR.nominal_values(filt_df[col])

    return (dcc.send_data_frame(filt_df.to_excel, "ITR_calculations.xlsx", sheet_name="ITR_calculations"),
            "Spin-xlsx")

@app.callback( # reseting dropdowns
    Output("temp-score-range", "value"),
    Output("budget-method", "value"),
    Output("projection-method", "value"),
    Output("scenarios-cutting", "value"),
    Output("target_probability", "value"),
    Output("target-year", "value"),
    Output("reset-sector-region-scope", "children"),
    Output("spinner-reset", "value"),

    Input("reset-filters-button", "n_clicks"),

    prevent_initial_call=True,)
def reset_filters(n_clicks_reset):

    if (ProjectionControls.TREND_CALC_METHOD != ITR_median
        or ProjectionControls.LOWER_PERCENTILE != 0.1
        or ProjectionControls.UPPER_PERCENTILE != 0.9
        or ProjectionControls.TARGET_YEAR != 2050):
        ProjectionControls.TREND_CALC_METHOD=ITR_median
        ProjectionControls.LOWER_PERCENTILE = 0.1
        ProjectionControls.UPPER_PERCENTILE = 0.9

    # All the other things that are reset do not actually change the portfolio itself
    # (thought they may change which parts of the portfolio are plotted next)

    return ( # if button is clicked, reset filters
        [0,4],                  # Elsewhere we have this as 8.5
        'absolute',
        'median',
        [ProjectionControls.LOWER_PERCENTILE*100,ProjectionControls.UPPER_PERCENTILE*100],
        100*TemperatureScoreConfig.CONTROLS_CONFIG.target_probability,
        2050,
        "Reset Sector, Region, Scope",
        "Spin-reset",
    )

@app.callback(
    Output("dummy-output-info", "children"),  # fake for spinner

    Input("spinner-eibm", "value"),
    Input("spinner-ts", "value"),
    Input("spinner-ty", "value"),
    Input("spinner-ty-ts", "value"),
    Input("spinner-graphs", "value"),
    Input("spinner-xlsx", "value"),
    Input("spinner-reset", "value"),)
def spinner_concentrator(*_):
    return 'Spin!'

if __name__ == "__main__":
    app.run_server(use_reloader=False, debug=True)<|MERGE_RESOLUTION|>--- conflicted
+++ resolved
@@ -247,11 +247,7 @@
         if scope_list and (scope_list[0] in [ EScope.S1S2, EScope.S1S2S3 ]):
             co2_s1s2_elements = try_get_co2(prod_bm, ei_df_t, sectors, region, [ EScope.S1S2 ] )
             if co2_s1s2_elements:
-<<<<<<< HEAD
-                total_co2_s1s2 = pd.concat(co2_s1s2_elements).groupby(level=0).sum()
-=======
                 total_co2_s1s2 = co2_sum_across(pd.concat(co2_s1s2_elements, axis=1))
->>>>>>> 8c46936c
             else:
                 raise ValueError(f"no benchmark emissions for {sectors} in scope")
             if sectors & {'Utilities'}:
@@ -270,31 +266,17 @@
                 else:
                     total_co2_s3_elements = try_get_co2(prod_bm, ei_df_t, utility_sectors, region, [ EScope.S3 ] )
                 if total_co2_s3_elements:
-<<<<<<< HEAD
-                    total_co2_s3 = pd.concat(total_co2_s3_elements).groupby(level=0).sum()
-                    total_co2 = total_co2 + total_co2_s3
-            return total_co2
-        # At this point, either scope_list is None, meaning fish out TPI metrics, or S1, S2, or S3, all of which aggregate within activity under OECM
-        new_df = pd.concat( try_get_co2(prod_bm, ei_df_t, sectors, region, scope_list ), axis=1)
-        # should we use m_as here?
-        return new_df.groupby(level=0).sum()
-=======
                     total_co2_s3 = co2_sum_across(pd.concat(total_co2_s3_elements, axis=1))
                     total_co2 = total_co2 + total_co2_s3
             return total_co2
         # At this point, either scope_list is None, meaning fish out TPI metrics, or S1, S2, or S3, all of which aggregate within activity under OECM
-        return co2_sum_across(pd.concat( try_get_co2(prod_bm, ei_df, sectors, region, scope_list ), axis=1))
->>>>>>> 8c46936c
+        return co2_sum_across(pd.concat( try_get_co2(prod_bm, ei_df_t, sectors, region, scope_list ), axis=1))
     # Multi-activity case, so SCOPE sets the rules for OECM
     if scope_list:
         if scope_list[0] in [ EScope.S1S2, EScope.S1S2S3 ]:
             co2_s1s2_elements = try_get_co2(prod_bm, ei_df_t, sectors, region, [ EScope.S1S2 ] )
             if co2_s1s2_elements:
-<<<<<<< HEAD
-                total_co2_s1s2 = pd.concat(co2_s1s2_elements).groupby(level=0).sum()
-=======
                 total_co2_s1s2 = co2_sum_across(pd.concat(co2_s1s2_elements, axis=1))
->>>>>>> 8c46936c
             else:
                 raise ValueError(f"No S1S2 data for sectors {sectors}")
             # Now subtract out the S1 from Power Generation so we don't double-count that
@@ -308,20 +290,11 @@
             if EScope.S1S2S3 in scope_list:
                 total_co2_s3_elements = try_get_co2(prod_bm, ei_df_t, sectors & end_use_s3_activities, region, [ EScope.S3] )
                 if total_co2_s3_elements:
-<<<<<<< HEAD
-                    total_co2_s3 = pd.concat(total_co2_s3_elements).groupby(level=0).sum()
-                    total_co2 = total_co2.add(total_co2_s3)
-            return total_co2
-    # Must be S1 or S2 by itself (or scope_list is None, meaning whatever scope can be found).  try_get_co2 will deal with S3 case.
-    new_df = pd.concat(try_get_co2(prod_bm, ei_df_t, sectors, region, scope_list ), axis=1)
-    total_co2 = new_df.groupby(level=0).sum()
-=======
                     total_co2_s3 = co2_sum_across(pd.concat(total_co2_s3_elements, axis=1))
                     total_co2 = total_co2.add(total_co2_s3)
             return total_co2
     # Must be S1 or S2 by itself (or scope_list is None, meaning whatever scope can be found).  try_get_co2 will deal with S3 case.
-    total_co2 = co2_sum_across(pd.concat(try_get_co2(prod_bm, ei_df, sectors, region, scope_list ), axis=1))
->>>>>>> 8c46936c
+    total_co2 = co2_sum_across(pd.concat(try_get_co2(prod_bm, ei_df_t, sectors, region, scope_list ), axis=1))
     return total_co2
 
 # nice cheatsheet for managing layout via className attribute: https://hackerthemes.com/bootstrap-cheatsheet/
