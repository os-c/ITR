--- conflicted
+++ resolved
@@ -181,11 +181,7 @@
     elif sector_scope not in EI_scopes:
         raise ValueError(f"Scope {sector_scope.name} not in benchmark for sector {sector}")
 
-<<<<<<< HEAD
     intensity_df = ei_df_t.loc[:, (sector, region, sector_scope)]
-=======
-    intensity_df = ei_df.loc[(sector, region, sector_scope)]
->>>>>>> 1e349523
     target_year_cum_co2 = base_prod_ser.mul(intensity_df).pint.m_as('Gt CO2e').cumsum().astype('pint[Gt CO2e]')
     return target_year_cum_co2
 
@@ -1415,11 +1411,7 @@
         return asPintSeries(df[col].map(Q_))
     if not unit.startswith('pint['):
         unit = f"pint[{unit}]"
-<<<<<<< HEAD
     return x[col].replace('<NA>', 'nan', regex=True).map(Q_).astype(unit)
-=======
-    return df[col].fillna(f"nan {unit[5:-1]}").map(Q_).astype(unit)
->>>>>>> 1e349523
 
 @app.callback(
     Output("co2-usage-vs-budget", "figure"),     # fig1
